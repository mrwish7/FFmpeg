/*
 * Copyright (c) 2000, 2001, 2002 Fabrice Bellard
 * Copyright (c) 2007 Mans Rullgard
 *
 * This file is part of FFmpeg.
 *
 * FFmpeg is free software; you can redistribute it and/or
 * modify it under the terms of the GNU Lesser General Public
 * License as published by the Free Software Foundation; either
 * version 2.1 of the License, or (at your option) any later version.
 *
 * FFmpeg is distributed in the hope that it will be useful,
 * but WITHOUT ANY WARRANTY; without even the implied warranty of
 * MERCHANTABILITY or FITNESS FOR A PARTICULAR PURPOSE.  See the GNU
 * Lesser General Public License for more details.
 *
 * You should have received a copy of the GNU Lesser General Public
 * License along with FFmpeg; if not, write to the Free Software
 * Foundation, Inc., 51 Franklin Street, Fifth Floor, Boston, MA 02110-1301 USA
 */

#include <stdarg.h>
#include <stdint.h>
#include <stdio.h>
#include <string.h>

#include "config.h"
#include "common.h"
#include "mem.h"
#include "avstring.h"
#include "bprint.h"

int av_strstart(const char *str, const char *pfx, const char **ptr)
{
    while (*pfx && *pfx == *str) {
        pfx++;
        str++;
    }
    if (!*pfx && ptr)
        *ptr = str;
    return !*pfx;
}

int av_stristart(const char *str, const char *pfx, const char **ptr)
{
    while (*pfx && av_toupper((unsigned)*pfx) == av_toupper((unsigned)*str)) {
        pfx++;
        str++;
    }
    if (!*pfx && ptr)
        *ptr = str;
    return !*pfx;
}

char *av_stristr(const char *s1, const char *s2)
{
    if (!*s2)
        return (char*)(intptr_t)s1;

    do
        if (av_stristart(s1, s2, NULL))
            return (char*)(intptr_t)s1;
    while (*s1++);

    return NULL;
}

char *av_strnstr(const char *haystack, const char *needle, size_t hay_length)
{
    size_t needle_len = strlen(needle);
    if (!needle_len)
        return (char*)haystack;
    while (hay_length >= needle_len) {
        hay_length--;
        if (!memcmp(haystack, needle, needle_len))
            return (char*)haystack;
        haystack++;
    }
    return NULL;
}

size_t av_strlcpy(char *dst, const char *src, size_t size)
{
    size_t len = 0;
    while (++len < size && *src)
        *dst++ = *src++;
    if (len <= size)
        *dst = 0;
    return len + strlen(src) - 1;
}

size_t av_strlcat(char *dst, const char *src, size_t size)
{
    size_t len = strlen(dst);
    if (size <= len + 1)
        return len + strlen(src);
    return len + av_strlcpy(dst + len, src, size - len);
}

size_t av_strlcatf(char *dst, size_t size, const char *fmt, ...)
{
    int len = strlen(dst);
    va_list vl;

    va_start(vl, fmt);
    len += vsnprintf(dst + len, size > len ? size - len : 0, fmt, vl);
    va_end(vl);

    return len;
}

char *av_asprintf(const char *fmt, ...)
{
    char *p = NULL;
    va_list va;
    int len;

    va_start(va, fmt);
    len = vsnprintf(NULL, 0, fmt, va);
    va_end(va);
    if (len < 0)
        goto end;

    p = av_malloc(len + 1);
    if (!p)
        goto end;

    va_start(va, fmt);
    len = vsnprintf(p, len + 1, fmt, va);
    va_end(va);
    if (len < 0)
        av_freep(&p);

end:
    return p;
}

char *av_d2str(double d)
{
    char *str = av_malloc(16);
    if (str)
        snprintf(str, 16, "%f", d);
    return str;
}

#define WHITESPACES " \n\t"

char *av_get_token(const char **buf, const char *term)
{
    char *out     = av_malloc(strlen(*buf) + 1);
    char *ret     = out, *end = out;
    const char *p = *buf;
    if (!out)
        return NULL;
    p += strspn(p, WHITESPACES);

    while (*p && !strspn(p, term)) {
        char c = *p++;
        if (c == '\\' && *p) {
            *out++ = *p++;
            end    = out;
        } else if (c == '\'') {
            while (*p && *p != '\'')
                *out++ = *p++;
            if (*p) {
                p++;
                end = out;
            }
        } else {
            *out++ = c;
        }
    }

    do
        *out-- = 0;
    while (out >= end && strspn(out, WHITESPACES));

    *buf = p;

    return ret;
}

char *av_strtok(char *s, const char *delim, char **saveptr)
{
    char *tok;

    if (!s && !(s = *saveptr))
        return NULL;

    /* skip leading delimiters */
    s += strspn(s, delim);

    /* s now points to the first non delimiter char, or to the end of the string */
    if (!*s) {
        *saveptr = NULL;
        return NULL;
    }
    tok = s++;

    /* skip non delimiters */
    s += strcspn(s, delim);
    if (*s) {
        *s = 0;
        *saveptr = s+1;
    } else {
        *saveptr = NULL;
    }

    return tok;
}

int av_strcasecmp(const char *a, const char *b)
{
    uint8_t c1, c2;
    do {
        c1 = av_tolower(*a++);
        c2 = av_tolower(*b++);
    } while (c1 && c1 == c2);
    return c1 - c2;
}

int av_strncasecmp(const char *a, const char *b, size_t n)
{
    const char *end = a + n;
    uint8_t c1, c2;
    do {
        c1 = av_tolower(*a++);
        c2 = av_tolower(*b++);
    } while (a < end && c1 && c1 == c2);
    return c1 - c2;
}

const char *av_basename(const char *path)
{
    char *p = strrchr(path, '/');

#if HAVE_DOS_PATHS
    char *q = strrchr(path, '\\');
    char *d = strchr(path, ':');

    p = FFMAX3(p, q, d);
#endif

    if (!p)
        return path;

    return p + 1;
}

const char *av_dirname(char *path)
{
    char *p = strrchr(path, '/');

#if HAVE_DOS_PATHS
    char *q = strrchr(path, '\\');
    char *d = strchr(path, ':');

    d = d ? d + 1 : d;

    p = FFMAX3(p, q, d);
#endif

    if (!p)
        return ".";

    *p = '\0';

    return path;
}

int av_escape(char **dst, const char *src, const char *special_chars,
              enum AVEscapeMode mode, int flags)
{
    AVBPrint dstbuf;

    av_bprint_init(&dstbuf, 1, AV_BPRINT_SIZE_UNLIMITED);
    av_bprint_escape(&dstbuf, src, special_chars, mode, flags);

    if (!av_bprint_is_complete(&dstbuf)) {
        av_bprint_finalize(&dstbuf, NULL);
        return AVERROR(ENOMEM);
    } else {
        av_bprint_finalize(&dstbuf, dst);
        return dstbuf.len;
    }
}

int av_isdigit(int c)
{
    return c >= '0' && c <= '9';
}

int av_isgraph(int c)
{
    return c > 32 && c < 127;
}

int av_isspace(int c)
{
    return c == ' ' || c == '\f' || c == '\n' || c == '\r' || c == '\t' ||
           c == '\v';
}

int av_isxdigit(int c)
{
    c = av_tolower(c);
    return av_isdigit(c) || (c >= 'a' && c <= 'f');
}

<<<<<<< HEAD
int av_utf8_decode(int32_t *codep, const uint8_t **bufp, const uint8_t *buf_end,
                   unsigned int flags)
{
    const uint8_t *p = *bufp;
    uint32_t top;
    uint64_t code;
    int ret = 0;

    if (p >= buf_end)
        return 0;

    code = *p++;

    /* first sequence byte starts with 10, or is 1111-1110 or 1111-1111,
       which is not admitted */
    if ((code & 0xc0) == 0x80 || code >= 0xFE) {
        ret = AVERROR(EILSEQ);
        goto end;
    }
    top = (code & 128) >> 1;

    while (code & top) {
        int tmp;
        if (p >= buf_end) {
            (*bufp) ++;
            return AVERROR(EILSEQ); /* incomplete sequence */
        }

        /* we assume the byte to be in the form 10xx-xxxx */
        tmp = *p++ - 128;   /* strip leading 1 */
        if (tmp>>6) {
            (*bufp) ++;
            return AVERROR(EILSEQ);
        }
        code = (code<<6) + tmp;
        top <<= 5;
    }
    code &= (top << 1) - 1;

    if (code >= 1<<31) {
        ret = AVERROR(EILSEQ);  /* out-of-range value */
        goto end;
    }

    *codep = code;

    if (code > 0x10FFFF &&
        !(flags & AV_UTF8_FLAG_ACCEPT_INVALID_BIG_CODES))
        ret = AVERROR(EILSEQ);
    if (code < 0x20 && code != 0x9 && code != 0xA && code != 0xD &&
        flags & AV_UTF8_FLAG_EXCLUDE_XML_INVALID_CONTROL_CODES)
        ret = AVERROR(EILSEQ);
    if (code >= 0xD800 && code <= 0xDFFF &&
        !(flags & AV_UTF8_FLAG_ACCEPT_SURROGATES))
        ret = AVERROR(EILSEQ);
    if ((code == 0xFFFE || code == 0xFFFF) &&
        !(flags & AV_UTF8_FLAG_ACCEPT_NON_CHARACTERS))
        ret = AVERROR(EILSEQ);

end:
    *bufp = p;
    return ret;
}
=======
int av_match_name(const char *name, const char *names)
{
    const char *p;
    int len, namelen;

    if (!name || !names)
        return 0;

    namelen = strlen(name);
    while ((p = strchr(names, ','))) {
        len = FFMAX(p - names, namelen);
        if (!av_strncasecmp(name, names, len))
            return 1;
        names = p + 1;
    }
    return !av_strcasecmp(name, names);
}


>>>>>>> 69e7336b

#ifdef TEST

int main(void)
{
    int i;
    static const char * const strings[] = {
        "''",
        "",
        ":",
        "\\",
        "'",
        "    ''    :",
        "    ''  ''  :",
        "foo   '' :",
        "'foo'",
        "foo     ",
        "  '  foo  '  ",
        "foo\\",
        "foo':  blah:blah",
        "foo\\:  blah:blah",
        "foo\'",
        "'foo :  '  :blahblah",
        "\\ :blah",
        "     foo",
        "      foo       ",
        "      foo     \\ ",
        "foo ':blah",
        " foo   bar    :   blahblah",
        "\\f\\o\\o",
        "'foo : \\ \\  '   : blahblah",
        "'\\fo\\o:': blahblah",
        "\\'fo\\o\\:':  foo  '  :blahblah"
    };

    printf("Testing av_get_token()\n");
    for (i = 0; i < FF_ARRAY_ELEMS(strings); i++) {
        const char *p = strings[i];
        char *q;
        printf("|%s|", p);
        q = av_get_token(&p, ":");
        printf(" -> |%s|", q);
        printf(" + |%s|\n", p);
        av_free(q);
    }

    return 0;
}

#endif /* TEST */<|MERGE_RESOLUTION|>--- conflicted
+++ resolved
@@ -307,7 +307,24 @@
     return av_isdigit(c) || (c >= 'a' && c <= 'f');
 }
 
-<<<<<<< HEAD
+int av_match_name(const char *name, const char *names)
+{
+    const char *p;
+    int len, namelen;
+
+    if (!name || !names)
+        return 0;
+
+    namelen = strlen(name);
+    while ((p = strchr(names, ','))) {
+        len = FFMAX(p - names, namelen);
+        if (!av_strncasecmp(name, names, len))
+            return 1;
+        names = p + 1;
+    }
+    return !av_strcasecmp(name, names);
+}
+
 int av_utf8_decode(int32_t *codep, const uint8_t **bufp, const uint8_t *buf_end,
                    unsigned int flags)
 {
@@ -371,27 +388,6 @@
     *bufp = p;
     return ret;
 }
-=======
-int av_match_name(const char *name, const char *names)
-{
-    const char *p;
-    int len, namelen;
-
-    if (!name || !names)
-        return 0;
-
-    namelen = strlen(name);
-    while ((p = strchr(names, ','))) {
-        len = FFMAX(p - names, namelen);
-        if (!av_strncasecmp(name, names, len))
-            return 1;
-        names = p + 1;
-    }
-    return !av_strcasecmp(name, names);
-}
-
-
->>>>>>> 69e7336b
 
 #ifdef TEST
 
