--- conflicted
+++ resolved
@@ -1720,7 +1720,6 @@
         }
     }
     return ret;
-<<<<<<< HEAD
 }
 
 int av_opt_query_ranges(AVOptionRanges **ranges_arg, void *obj, const char *key, int flags)
@@ -1987,294 +1986,4 @@
     }
     av_bprint_finalize(&bprint, buffer);
     return 0;
-}
-
-#ifdef TEST
-
-typedef struct TestContext {
-    const AVClass *class;
-    int num;
-    int toggle;
-    char *string;
-    int flags;
-    AVRational rational;
-    AVRational video_rate;
-    int w, h;
-    enum AVPixelFormat pix_fmt;
-    enum AVSampleFormat sample_fmt;
-    int64_t duration;
-    uint8_t color[4];
-    int64_t channel_layout;
-    void *binary;
-    int binary_size;
-    void *binary1;
-    int binary_size1;
-    void *binary2;
-    int binary_size2;
-    int64_t num64;
-    float flt;
-    double dbl;
-    char *escape;
-    int bool1;
-    int bool2;
-    int bool3;
-} TestContext;
-
-#define OFFSET(x) offsetof(TestContext, x)
-
-#define TEST_FLAG_COOL 01
-#define TEST_FLAG_LAME 02
-#define TEST_FLAG_MU   04
-
-static const AVOption test_options[]= {
-    {"num",        "set num",            OFFSET(num),            AV_OPT_TYPE_INT,            { .i64 = 0 },                      0,       100, 1 },
-    {"toggle",     "set toggle",         OFFSET(toggle),         AV_OPT_TYPE_INT,            { .i64 = 1 },                      0,         1, 1 },
-    {"rational",   "set rational",       OFFSET(rational),       AV_OPT_TYPE_RATIONAL,       { .dbl = 1 },                      0,        10, 1 },
-    {"string",     "set string",         OFFSET(string),         AV_OPT_TYPE_STRING,         { .str = "default" },       CHAR_MIN,  CHAR_MAX, 1 },
-    {"escape",     "set escape str",     OFFSET(escape),         AV_OPT_TYPE_STRING,         { .str = "\\=," },          CHAR_MIN,  CHAR_MAX, 1 },
-    {"flags",      "set flags",          OFFSET(flags),          AV_OPT_TYPE_FLAGS,          { .i64 = 1 },                      0,   INT_MAX, 1, "flags" },
-    {"cool",       "set cool flag",      0,                      AV_OPT_TYPE_CONST,          { .i64 = TEST_FLAG_COOL },   INT_MIN,   INT_MAX, 1, "flags" },
-    {"lame",       "set lame flag",      0,                      AV_OPT_TYPE_CONST,          { .i64 = TEST_FLAG_LAME },   INT_MIN,   INT_MAX, 1, "flags" },
-    {"mu",         "set mu flag",        0,                      AV_OPT_TYPE_CONST,          { .i64 = TEST_FLAG_MU },     INT_MIN,   INT_MAX, 1, "flags" },
-    {"size",       "set size",           OFFSET(w),              AV_OPT_TYPE_IMAGE_SIZE,     { .str="200x300" },                0,         0, 1 },
-    {"pix_fmt",    "set pixfmt",         OFFSET(pix_fmt),        AV_OPT_TYPE_PIXEL_FMT,      { .i64 = AV_PIX_FMT_0BGR },       -1,   INT_MAX, 1 },
-    {"sample_fmt", "set samplefmt",      OFFSET(sample_fmt),     AV_OPT_TYPE_SAMPLE_FMT,     { .i64 = AV_SAMPLE_FMT_S16 },     -1,   INT_MAX, 1 },
-    {"video_rate", "set videorate",      OFFSET(video_rate),     AV_OPT_TYPE_VIDEO_RATE,     { .str = "25" },                   0,         0, 1 },
-    {"duration",   "set duration",       OFFSET(duration),       AV_OPT_TYPE_DURATION,       { .i64 = 1000 },                   0, INT64_MAX, 1 },
-    {"color",      "set color",          OFFSET(color),          AV_OPT_TYPE_COLOR,          { .str = "pink" },                 0,         0, 1 },
-    {"cl",         "set channel layout", OFFSET(channel_layout), AV_OPT_TYPE_CHANNEL_LAYOUT, { .i64 = AV_CH_LAYOUT_HEXAGONAL }, 0, INT64_MAX, 1 },
-    {"bin",        "set binary value",   OFFSET(binary),         AV_OPT_TYPE_BINARY,         { .str="62696e00" },               0,         0, 1 },
-    {"bin1",       "set binary value",   OFFSET(binary1),        AV_OPT_TYPE_BINARY,         { .str=NULL },                     0,         0, 1 },
-    {"bin2",       "set binary value",   OFFSET(binary2),        AV_OPT_TYPE_BINARY,         { .str="" },                       0,         0, 1 },
-    {"num64",      "set num 64bit",      OFFSET(num64),          AV_OPT_TYPE_INT64,          { .i64 = 1 },                      0,       100, 1 },
-    {"flt",        "set float",          OFFSET(flt),            AV_OPT_TYPE_FLOAT,          { .dbl = 1.0 / 3 },                0,       100, 1 },
-    {"dbl",        "set double",         OFFSET(dbl),            AV_OPT_TYPE_DOUBLE,         { .dbl = 1.0 / 3 },                0,       100, 1 },
-    {"bool1",      "set boolean value",  OFFSET(bool1),          AV_OPT_TYPE_BOOL,           { .i64 = -1 },                    -1,         1, 1 },
-    {"bool2",      "set boolean value",  OFFSET(bool2),          AV_OPT_TYPE_BOOL,           { .i64 = 1 },                     -1,         1, 1 },
-    {"bool3",      "set boolean value",  OFFSET(bool3),          AV_OPT_TYPE_BOOL,           { .i64 = 0 },                      0,         1, 1 },
-    { NULL },
-};
-
-static const char *test_get_name(void *ctx)
-{
-    return "test";
-}
-
-static const AVClass test_class = {
-    "TestContext",
-    test_get_name,
-    test_options
-};
-
-static void log_callback_help(void *ptr, int level, const char *fmt, va_list vl)
-{
-    vfprintf(stdout, fmt, vl);
-}
-
-int main(void)
-{
-    int i;
-
-    av_log_set_level(AV_LOG_DEBUG);
-    av_log_set_callback(log_callback_help);
-
-    printf("Testing default values\n");
-    {
-        TestContext test_ctx = { 0 };
-        test_ctx.class = &test_class;
-        av_opt_set_defaults(&test_ctx);
-
-        printf("num=%d\n", test_ctx.num);
-        printf("toggle=%d\n", test_ctx.toggle);
-        printf("string=%s\n", test_ctx.string);
-        printf("escape=%s\n", test_ctx.escape);
-        printf("flags=%d\n", test_ctx.flags);
-        printf("rational=%d/%d\n", test_ctx.rational.num, test_ctx.rational.den);
-        printf("video_rate=%d/%d\n", test_ctx.video_rate.num, test_ctx.video_rate.den);
-        printf("width=%d height=%d\n", test_ctx.w, test_ctx.h);
-        printf("pix_fmt=%s\n", av_get_pix_fmt_name(test_ctx.pix_fmt));
-        printf("sample_fmt=%s\n", av_get_sample_fmt_name(test_ctx.sample_fmt));
-        printf("duration=%"PRId64"\n", test_ctx.duration);
-        printf("color=%d %d %d %d\n", test_ctx.color[0], test_ctx.color[1], test_ctx.color[2], test_ctx.color[3]);
-        printf("channel_layout=%"PRId64"=%"PRId64"\n", test_ctx.channel_layout, (int64_t)AV_CH_LAYOUT_HEXAGONAL);
-        if (test_ctx.binary)
-            printf("binary=%x %x %x %x\n", ((uint8_t*)test_ctx.binary)[0], ((uint8_t*)test_ctx.binary)[1], ((uint8_t*)test_ctx.binary)[2], ((uint8_t*)test_ctx.binary)[3]);
-        printf("binary_size=%d\n", test_ctx.binary_size);
-        printf("num64=%"PRId64"\n", test_ctx.num64);
-        printf("flt=%.6f\n", test_ctx.flt);
-        printf("dbl=%.6f\n", test_ctx.dbl);
-
-        av_opt_show2(&test_ctx, NULL, -1, 0);
-
-        av_opt_free(&test_ctx);
-    }
-
-    printf("\nTesting av_opt_is_set_to_default()\n");
-    {
-        int ret;
-        TestContext test_ctx = { 0 };
-        const AVOption *o = NULL;
-        test_ctx.class = &test_class;
-
-        av_log_set_level(AV_LOG_QUIET);
-
-        while (o = av_opt_next(&test_ctx, o)) {
-            ret = av_opt_is_set_to_default_by_name(&test_ctx, o->name, 0);
-            printf("name:%10s default:%d error:%s\n", o->name, !!ret, ret < 0 ? av_err2str(ret) : "");
-        }
-        av_opt_set_defaults(&test_ctx);
-        while (o = av_opt_next(&test_ctx, o)) {
-            ret = av_opt_is_set_to_default_by_name(&test_ctx, o->name, 0);
-            printf("name:%10s default:%d error:%s\n", o->name, !!ret, ret < 0 ? av_err2str(ret) : "");
-        }
-        av_opt_free(&test_ctx);
-    }
-
-    printf("\nTest av_opt_serialize()\n");
-    {
-        TestContext test_ctx = { 0 };
-        char *buf;
-        test_ctx.class = &test_class;
-
-        av_log_set_level(AV_LOG_QUIET);
-
-        av_opt_set_defaults(&test_ctx);
-        if (av_opt_serialize(&test_ctx, 0, 0, &buf, '=', ',') >= 0) {
-            printf("%s\n", buf);
-            av_opt_free(&test_ctx);
-            memset(&test_ctx, 0, sizeof(test_ctx));
-            test_ctx.class = &test_class;
-            av_set_options_string(&test_ctx, buf, "=", ",");
-            av_free(buf);
-            if (av_opt_serialize(&test_ctx, 0, 0, &buf, '=', ',') >= 0) {
-                printf("%s\n", buf);
-                av_free(buf);
-            }
-        }
-        av_opt_free(&test_ctx);
-    }
-
-    printf("\nTesting av_set_options_string()\n");
-    {
-        TestContext test_ctx = { 0 };
-        static const char * const options[] = {
-            "",
-            ":",
-            "=",
-            "foo=:",
-            ":=foo",
-            "=foo",
-            "foo=",
-            "foo",
-            "foo=val",
-            "foo==val",
-            "toggle=:",
-            "string=:",
-            "toggle=1 : foo",
-            "toggle=100",
-            "toggle==1",
-            "flags=+mu-lame : num=42: toggle=0",
-            "num=42 : string=blahblah",
-            "rational=0 : rational=1/2 : rational=1/-1",
-            "rational=-1/0",
-            "size=1024x768",
-            "size=pal",
-            "size=bogus",
-            "pix_fmt=yuv420p",
-            "pix_fmt=2",
-            "pix_fmt=bogus",
-            "sample_fmt=s16",
-            "sample_fmt=2",
-            "sample_fmt=bogus",
-            "video_rate=pal",
-            "video_rate=25",
-            "video_rate=30000/1001",
-            "video_rate=30/1.001",
-            "video_rate=bogus",
-            "duration=bogus",
-            "duration=123.45",
-            "duration=1\\:23\\:45.67",
-            "color=blue",
-            "color=0x223300",
-            "color=0x42FF07AA",
-            "cl=stereo+downmix",
-            "cl=foo",
-            "bin=boguss",
-            "bin=111",
-            "bin=ffff",
-            "num64=bogus",
-            "num64=44",
-            "num64=44.4",
-            "num64=-1",
-            "num64=101",
-            "flt=bogus",
-            "flt=2",
-            "flt=2.2",
-            "flt=-1",
-            "flt=101",
-            "dbl=bogus",
-            "dbl=2",
-            "dbl=2.2",
-            "dbl=-1",
-            "dbl=101",
-            "bool1=true",
-            "bool2=auto",
-        };
-
-        test_ctx.class = &test_class;
-        av_opt_set_defaults(&test_ctx);
-
-        av_log_set_level(AV_LOG_QUIET);
-
-        for (i=0; i < FF_ARRAY_ELEMS(options); i++) {
-            int silence_log = !strcmp(options[i], "rational=-1/0"); // inf formating differs between platforms
-            av_log(&test_ctx, AV_LOG_DEBUG, "Setting options string '%s'\n", options[i]);
-            if (silence_log)
-                av_log_set_callback(NULL);
-            if (av_set_options_string(&test_ctx, options[i], "=", ":") < 0)
-                printf("Error '%s'\n", options[i]);
-            else
-                printf("OK    '%s'\n", options[i]);
-            av_log_set_callback(log_callback_help);
-        }
-        av_opt_free(&test_ctx);
-    }
-
-    printf("\nTesting av_opt_set_from_string()\n");
-    {
-        TestContext test_ctx = { 0 };
-        static const char * const options[] = {
-            "",
-            "5",
-            "5:hello",
-            "5:hello:size=pal",
-            "5:size=pal:hello",
-            ":",
-            "=",
-            " 5 : hello : size = pal ",
-            "a_very_long_option_name_that_will_need_to_be_ellipsized_around_here=42"
-        };
-        static const char * const shorthand[] = { "num", "string", NULL };
-
-        test_ctx.class = &test_class;
-        av_opt_set_defaults(&test_ctx);
-
-        av_log_set_level(AV_LOG_QUIET);
-
-        for (i=0; i < FF_ARRAY_ELEMS(options); i++) {
-            av_log(&test_ctx, AV_LOG_DEBUG, "Setting options string '%s'\n", options[i]);
-            if (av_opt_set_from_string(&test_ctx, options[i], shorthand, "=", ":") < 0)
-                printf("Error '%s'\n", options[i]);
-            else
-                printf("OK    '%s'\n", options[i]);
-        }
-        av_opt_free(&test_ctx);
-    }
-
-    return 0;
-}
-
-#endif
-=======
-}
->>>>>>> d12b5b2f
+}