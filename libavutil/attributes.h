/*
 * copyright (c) 2006 Michael Niedermayer <michaelni@gmx.at>
 *
 * This file is part of FFmpeg.
 *
 * FFmpeg is free software; you can redistribute it and/or
 * modify it under the terms of the GNU Lesser General Public
 * License as published by the Free Software Foundation; either
 * version 2.1 of the License, or (at your option) any later version.
 *
 * FFmpeg is distributed in the hope that it will be useful,
 * but WITHOUT ANY WARRANTY; without even the implied warranty of
 * MERCHANTABILITY or FITNESS FOR A PARTICULAR PURPOSE.  See the GNU
 * Lesser General Public License for more details.
 *
 * You should have received a copy of the GNU Lesser General Public
 * License along with FFmpeg; if not, write to the Free Software
 * Foundation, Inc., 51 Franklin Street, Fifth Floor, Boston, MA 02110-1301 USA
 */

/**
 * @file
 * Macro definitions for various function/variable attributes
 */

#ifndef AVUTIL_ATTRIBUTES_H
#define AVUTIL_ATTRIBUTES_H

#ifdef __GNUC__
#    define AV_GCC_VERSION_AT_LEAST(x,y) (__GNUC__ > x || __GNUC__ == x && __GNUC_MINOR__ >= y)
#else
#    define AV_GCC_VERSION_AT_LEAST(x,y) 0
#endif

#if AV_GCC_VERSION_AT_LEAST(3,1)
#    define av_always_inline __attribute__((always_inline)) inline
#elif defined(_MSC_VER)
#    define av_always_inline __forceinline
#else
#    define av_always_inline inline
#endif

<<<<<<< HEAD
#ifndef av_extern_inline
#if defined(__ICL) && __ICL >= 1210 || defined(__GNUC_STDC_INLINE__)
#    define av_extern_inline extern inline
#else
#    define av_extern_inline inline
#endif
#endif

#ifndef av_noreturn
#if AV_GCC_VERSION_AT_LEAST(2,5)
#    define av_noreturn __attribute__((noreturn))
#else
#    define av_noreturn
#endif
#endif

#ifndef av_noinline
=======
>>>>>>> 1a068bfe
#if AV_GCC_VERSION_AT_LEAST(3,1)
#    define av_noinline __attribute__((noinline))
#else
#    define av_noinline
#endif

#if AV_GCC_VERSION_AT_LEAST(3,1)
#    define av_pure __attribute__((pure))
#else
#    define av_pure
#endif

<<<<<<< HEAD
#ifndef av_restrict
#define av_restrict restrict
#endif

#ifndef av_const
=======
>>>>>>> 1a068bfe
#if AV_GCC_VERSION_AT_LEAST(2,6)
#    define av_const __attribute__((const))
#else
#    define av_const
#endif

#if AV_GCC_VERSION_AT_LEAST(4,3)
#    define av_cold __attribute__((cold))
#else
#    define av_cold
#endif

#if AV_GCC_VERSION_AT_LEAST(4,1)
#    define av_flatten __attribute__((flatten))
#else
#    define av_flatten
#endif

#if AV_GCC_VERSION_AT_LEAST(3,1)
#    define attribute_deprecated __attribute__((deprecated))
#else
#    define attribute_deprecated
#endif

<<<<<<< HEAD
/**
 * Disable warnings about deprecated features
 * This is useful for sections of code kept for backward compatibility and
 * scheduled for removal.
 */
#ifndef AV_NOWARN_DEPRECATED
#if AV_GCC_VERSION_AT_LEAST(4,6)
#    define AV_NOWARN_DEPRECATED(code) \
        _Pragma("GCC diagnostic push") \
        _Pragma("GCC diagnostic ignored \"-Wdeprecated-declarations\"") \
        code \
        _Pragma("GCC diagnostic pop")
#else
#    define AV_NOWARN_DEPRECATED(code) code
#endif
#endif


#ifndef av_unused
=======
>>>>>>> 1a068bfe
#if defined(__GNUC__)
#    define av_unused __attribute__((unused))
#else
#    define av_unused
#endif

/**
 * Mark a variable as used and prevent the compiler from optimizing it
 * away.  This is useful for variables accessed only from inline
 * assembler without the compiler being aware.
 */
#if AV_GCC_VERSION_AT_LEAST(3,1)
#    define av_used __attribute__((used))
#else
#    define av_used
#endif

#if AV_GCC_VERSION_AT_LEAST(3,3)
#   define av_alias __attribute__((may_alias))
#else
#   define av_alias
#endif

<<<<<<< HEAD
#ifndef av_uninit
#if defined(__GNUC__) && !defined(__INTEL_COMPILER)
=======
#if defined(__GNUC__) && !defined(__ICC)
>>>>>>> 1a068bfe
#    define av_uninit(x) x=x
#else
#    define av_uninit(x) x
#endif

#ifdef __GNUC__
#    define av_builtin_constant_p __builtin_constant_p
#    define av_printf_format(fmtpos, attrpos) __attribute__((__format__(__printf__, fmtpos, attrpos)))
#else
#    define av_builtin_constant_p(x) 0
#    define av_printf_format(fmtpos, attrpos)
#endif

#if AV_GCC_VERSION_AT_LEAST(2,5)
#    define av_noreturn __attribute__((noreturn))
#else
#    define av_noreturn
#endif

#endif /* AVUTIL_ATTRIBUTES_H */<|MERGE_RESOLUTION|>--- conflicted
+++ resolved
@@ -32,6 +32,7 @@
 #    define AV_GCC_VERSION_AT_LEAST(x,y) 0
 #endif
 
+#ifndef av_always_inline
 #if AV_GCC_VERSION_AT_LEAST(3,1)
 #    define av_always_inline __attribute__((always_inline)) inline
 #elif defined(_MSC_VER)
@@ -39,8 +40,8 @@
 #else
 #    define av_always_inline inline
 #endif
+#endif
 
-<<<<<<< HEAD
 #ifndef av_extern_inline
 #if defined(__ICL) && __ICL >= 1210 || defined(__GNUC_STDC_INLINE__)
 #    define av_extern_inline extern inline
@@ -49,17 +50,6 @@
 #endif
 #endif
 
-#ifndef av_noreturn
-#if AV_GCC_VERSION_AT_LEAST(2,5)
-#    define av_noreturn __attribute__((noreturn))
-#else
-#    define av_noreturn
-#endif
-#endif
-
-#ifndef av_noinline
-=======
->>>>>>> 1a068bfe
 #if AV_GCC_VERSION_AT_LEAST(3,1)
 #    define av_noinline __attribute__((noinline))
 #else
@@ -72,14 +62,10 @@
 #    define av_pure
 #endif
 
-<<<<<<< HEAD
 #ifndef av_restrict
 #define av_restrict restrict
 #endif
 
-#ifndef av_const
-=======
->>>>>>> 1a068bfe
 #if AV_GCC_VERSION_AT_LEAST(2,6)
 #    define av_const __attribute__((const))
 #else
@@ -104,7 +90,6 @@
 #    define attribute_deprecated
 #endif
 
-<<<<<<< HEAD
 /**
  * Disable warnings about deprecated features
  * This is useful for sections of code kept for backward compatibility and
@@ -123,9 +108,6 @@
 #endif
 
 
-#ifndef av_unused
-=======
->>>>>>> 1a068bfe
 #if defined(__GNUC__)
 #    define av_unused __attribute__((unused))
 #else
@@ -149,12 +131,7 @@
 #   define av_alias
 #endif
 
-<<<<<<< HEAD
-#ifndef av_uninit
 #if defined(__GNUC__) && !defined(__INTEL_COMPILER)
-=======
-#if defined(__GNUC__) && !defined(__ICC)
->>>>>>> 1a068bfe
 #    define av_uninit(x) x=x
 #else
 #    define av_uninit(x) x
