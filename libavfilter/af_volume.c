/*
 * Copyright (c) 2011 Stefano Sabatini
 * Copyright (c) 2012 Justin Ruggles <justin.ruggles@gmail.com>
 *
 * This file is part of FFmpeg.
 *
 * FFmpeg is free software; you can redistribute it and/or
 * modify it under the terms of the GNU Lesser General Public
 * License as published by the Free Software Foundation; either
 * version 2.1 of the License, or (at your option) any later version.
 *
 * FFmpeg is distributed in the hope that it will be useful,
 * but WITHOUT ANY WARRANTY; without even the implied warranty of
 * MERCHANTABILITY or FITNESS FOR A PARTICULAR PURPOSE.  See the GNU
 * Lesser General Public License for more details.
 *
 * You should have received a copy of the GNU Lesser General Public
 * License along with FFmpeg; if not, write to the Free Software
 * Foundation, Inc., 51 Franklin Street, Fifth Floor, Boston, MA 02110-1301 USA
 */

/**
 * @file
 * audio volume filter
 */

#include "libavutil/channel_layout.h"
#include "libavutil/common.h"
#include "libavutil/eval.h"
#include "libavutil/float_dsp.h"
#include "libavutil/intreadwrite.h"
#include "libavutil/opt.h"
#include "libavutil/replaygain.h"

#include "audio.h"
#include "avfilter.h"
#include "formats.h"
#include "internal.h"
#include "af_volume.h"

static const char *precision_str[] = {
    "fixed", "float", "double"
};

static const char *const var_names[] = {
    "n",                   ///< frame number (starting at zero)
    "nb_channels",         ///< number of channels
    "nb_consumed_samples", ///< number of samples consumed by the filter
    "nb_samples",          ///< number of samples in the current frame
    "pos",                 ///< position in the file of the frame
    "pts",                 ///< frame presentation timestamp
    "sample_rate",         ///< sample rate
    "startpts",            ///< PTS at start of stream
    "startt",              ///< time at start of stream
    "t",                   ///< time in the file of the frame
    "tb",                  ///< timebase
    "volume",              ///< last set value
    NULL
};

#define OFFSET(x) offsetof(VolumeContext, x)
#define A AV_OPT_FLAG_AUDIO_PARAM
<<<<<<< HEAD
#define F AV_OPT_FLAG_FILTERING_PARAM

static const AVOption volume_options[] = {
    { "volume", "set volume adjustment expression",
            OFFSET(volume_expr), AV_OPT_TYPE_STRING, { .str = "1.0" }, .flags = A|F },
    { "precision", "select mathematical precision",
            OFFSET(precision), AV_OPT_TYPE_INT, { .i64 = PRECISION_FLOAT }, PRECISION_FIXED, PRECISION_DOUBLE, A|F, "precision" },
        { "fixed",  "select 8-bit fixed-point",     0, AV_OPT_TYPE_CONST, { .i64 = PRECISION_FIXED  }, INT_MIN, INT_MAX, A|F, "precision" },
        { "float",  "select 32-bit floating-point", 0, AV_OPT_TYPE_CONST, { .i64 = PRECISION_FLOAT  }, INT_MIN, INT_MAX, A|F, "precision" },
        { "double", "select 64-bit floating-point", 0, AV_OPT_TYPE_CONST, { .i64 = PRECISION_DOUBLE }, INT_MIN, INT_MAX, A|F, "precision" },
    { "eval", "specify when to evaluate expressions", OFFSET(eval_mode), AV_OPT_TYPE_INT, {.i64 = EVAL_MODE_ONCE}, 0, EVAL_MODE_NB-1, .flags = A|F, "eval" },
         { "once",  "eval volume expression once", 0, AV_OPT_TYPE_CONST, {.i64=EVAL_MODE_ONCE},  .flags = A|F, .unit = "eval" },
         { "frame", "eval volume expression per-frame",                  0, AV_OPT_TYPE_CONST, {.i64=EVAL_MODE_FRAME}, .flags = A|F, .unit = "eval" },
    { NULL }
=======

static const AVOption options[] = {
    { "volume", "Volume adjustment.",
            OFFSET(volume), AV_OPT_TYPE_DOUBLE, { .dbl = 1.0 }, 0, 0x7fffff, A },
    { "precision", "Mathematical precision.",
            OFFSET(precision), AV_OPT_TYPE_INT, { .i64 = PRECISION_FLOAT }, PRECISION_FIXED, PRECISION_DOUBLE, A, "precision" },
        { "fixed",  "8-bit fixed-point.",     0, AV_OPT_TYPE_CONST, { .i64 = PRECISION_FIXED  }, INT_MIN, INT_MAX, A, "precision" },
        { "float",  "32-bit floating-point.", 0, AV_OPT_TYPE_CONST, { .i64 = PRECISION_FLOAT  }, INT_MIN, INT_MAX, A, "precision" },
        { "double", "64-bit floating-point.", 0, AV_OPT_TYPE_CONST, { .i64 = PRECISION_DOUBLE }, INT_MIN, INT_MAX, A, "precision" },
    { "replaygain", "Apply replaygain side data when present",
            OFFSET(replaygain), AV_OPT_TYPE_INT, { .i64 = REPLAYGAIN_DROP }, REPLAYGAIN_DROP, REPLAYGAIN_ALBUM, A, "replaygain" },
        { "drop",   "replaygain side data is dropped", 0, AV_OPT_TYPE_CONST, { .i64 = REPLAYGAIN_DROP   }, 0, 0, A, "replaygain" },
        { "ignore", "replaygain side data is ignored", 0, AV_OPT_TYPE_CONST, { .i64 = REPLAYGAIN_IGNORE }, 0, 0, A, "replaygain" },
        { "track",  "track gain is preferred",         0, AV_OPT_TYPE_CONST, { .i64 = REPLAYGAIN_TRACK  }, 0, 0, A, "replaygain" },
        { "album",  "album gain is preferred",         0, AV_OPT_TYPE_CONST, { .i64 = REPLAYGAIN_ALBUM  }, 0, 0, A, "replaygain" },
    { NULL },
>>>>>>> 06c3cd3c
};

AVFILTER_DEFINE_CLASS(volume);

static int set_expr(AVExpr **pexpr, const char *expr, void *log_ctx)
{
    int ret;
    AVExpr *old = NULL;

    if (*pexpr)
        old = *pexpr;
    ret = av_expr_parse(pexpr, expr, var_names,
                        NULL, NULL, NULL, NULL, 0, log_ctx);
    if (ret < 0) {
        av_log(log_ctx, AV_LOG_ERROR,
               "Error when evaluating the volume expression '%s'\n", expr);
        *pexpr = old;
        return ret;
    }

    av_expr_free(old);
    return 0;
}

static av_cold int init(AVFilterContext *ctx)
{
    VolumeContext *vol = ctx->priv;
    return set_expr(&vol->volume_pexpr, vol->volume_expr, ctx);
}

static av_cold void uninit(AVFilterContext *ctx)
{
    VolumeContext *vol = ctx->priv;
    av_expr_free(vol->volume_pexpr);
    av_opt_free(vol);
}

static int query_formats(AVFilterContext *ctx)
{
    VolumeContext *vol = ctx->priv;
    AVFilterFormats *formats = NULL;
    AVFilterChannelLayouts *layouts;
    static const enum AVSampleFormat sample_fmts[][7] = {
        [PRECISION_FIXED] = {
            AV_SAMPLE_FMT_U8,
            AV_SAMPLE_FMT_U8P,
            AV_SAMPLE_FMT_S16,
            AV_SAMPLE_FMT_S16P,
            AV_SAMPLE_FMT_S32,
            AV_SAMPLE_FMT_S32P,
            AV_SAMPLE_FMT_NONE
        },
        [PRECISION_FLOAT] = {
            AV_SAMPLE_FMT_FLT,
            AV_SAMPLE_FMT_FLTP,
            AV_SAMPLE_FMT_NONE
        },
        [PRECISION_DOUBLE] = {
            AV_SAMPLE_FMT_DBL,
            AV_SAMPLE_FMT_DBLP,
            AV_SAMPLE_FMT_NONE
        }
    };

    layouts = ff_all_channel_counts();
    if (!layouts)
        return AVERROR(ENOMEM);
    ff_set_common_channel_layouts(ctx, layouts);

    formats = ff_make_format_list(sample_fmts[vol->precision]);
    if (!formats)
        return AVERROR(ENOMEM);
    ff_set_common_formats(ctx, formats);

    formats = ff_all_samplerates();
    if (!formats)
        return AVERROR(ENOMEM);
    ff_set_common_samplerates(ctx, formats);

    return 0;
}

static inline void scale_samples_u8(uint8_t *dst, const uint8_t *src,
                                    int nb_samples, int volume)
{
    int i;
    for (i = 0; i < nb_samples; i++)
        dst[i] = av_clip_uint8(((((int64_t)src[i] - 128) * volume + 128) >> 8) + 128);
}

static inline void scale_samples_u8_small(uint8_t *dst, const uint8_t *src,
                                          int nb_samples, int volume)
{
    int i;
    for (i = 0; i < nb_samples; i++)
        dst[i] = av_clip_uint8((((src[i] - 128) * volume + 128) >> 8) + 128);
}

static inline void scale_samples_s16(uint8_t *dst, const uint8_t *src,
                                     int nb_samples, int volume)
{
    int i;
    int16_t *smp_dst       = (int16_t *)dst;
    const int16_t *smp_src = (const int16_t *)src;
    for (i = 0; i < nb_samples; i++)
        smp_dst[i] = av_clip_int16(((int64_t)smp_src[i] * volume + 128) >> 8);
}

static inline void scale_samples_s16_small(uint8_t *dst, const uint8_t *src,
                                           int nb_samples, int volume)
{
    int i;
    int16_t *smp_dst       = (int16_t *)dst;
    const int16_t *smp_src = (const int16_t *)src;
    for (i = 0; i < nb_samples; i++)
        smp_dst[i] = av_clip_int16((smp_src[i] * volume + 128) >> 8);
}

static inline void scale_samples_s32(uint8_t *dst, const uint8_t *src,
                                     int nb_samples, int volume)
{
    int i;
    int32_t *smp_dst       = (int32_t *)dst;
    const int32_t *smp_src = (const int32_t *)src;
    for (i = 0; i < nb_samples; i++)
        smp_dst[i] = av_clipl_int32((((int64_t)smp_src[i] * volume + 128) >> 8));
}

static av_cold void volume_init(VolumeContext *vol)
{
    vol->samples_align = 1;

    switch (av_get_packed_sample_fmt(vol->sample_fmt)) {
    case AV_SAMPLE_FMT_U8:
        if (vol->volume_i < 0x1000000)
            vol->scale_samples = scale_samples_u8_small;
        else
            vol->scale_samples = scale_samples_u8;
        break;
    case AV_SAMPLE_FMT_S16:
        if (vol->volume_i < 0x10000)
            vol->scale_samples = scale_samples_s16_small;
        else
            vol->scale_samples = scale_samples_s16;
        break;
    case AV_SAMPLE_FMT_S32:
        vol->scale_samples = scale_samples_s32;
        break;
    case AV_SAMPLE_FMT_FLT:
        avpriv_float_dsp_init(&vol->fdsp, 0);
        vol->samples_align = 4;
        break;
    case AV_SAMPLE_FMT_DBL:
        avpriv_float_dsp_init(&vol->fdsp, 0);
        vol->samples_align = 8;
        break;
    }

    if (ARCH_X86)
        ff_volume_init_x86(vol);
}

static int set_volume(AVFilterContext *ctx)
{
    VolumeContext *vol = ctx->priv;

    vol->volume = av_expr_eval(vol->volume_pexpr, vol->var_values, NULL);
    if (isnan(vol->volume)) {
        if (vol->eval_mode == EVAL_MODE_ONCE) {
            av_log(ctx, AV_LOG_ERROR, "Invalid value NaN for volume\n");
            return AVERROR(EINVAL);
        } else {
            av_log(ctx, AV_LOG_WARNING, "Invalid value NaN for volume, setting to 0\n");
            vol->volume = 0;
        }
    }
    vol->var_values[VAR_VOLUME] = vol->volume;

    av_log(ctx, AV_LOG_VERBOSE, "n:%f t:%f pts:%f precision:%s ",
           vol->var_values[VAR_N], vol->var_values[VAR_T], vol->var_values[VAR_PTS],
           precision_str[vol->precision]);

    if (vol->precision == PRECISION_FIXED) {
        vol->volume_i = (int)(vol->volume * 256 + 0.5);
        vol->volume   = vol->volume_i / 256.0;
        av_log(ctx, AV_LOG_VERBOSE, "volume_i:%d/255 ", vol->volume_i);
    }
    av_log(ctx, AV_LOG_VERBOSE, "volume:%f volume_dB:%f\n",
           vol->volume, 20.0*log(vol->volume)/M_LN10);

    volume_init(vol);
    return 0;
}

static int config_output(AVFilterLink *outlink)
{
    AVFilterContext *ctx = outlink->src;
    VolumeContext *vol   = ctx->priv;
    AVFilterLink *inlink = ctx->inputs[0];

    vol->sample_fmt = inlink->format;
    vol->channels   = inlink->channels;
    vol->planes     = av_sample_fmt_is_planar(inlink->format) ? vol->channels : 1;

    vol->var_values[VAR_N] =
    vol->var_values[VAR_NB_CONSUMED_SAMPLES] =
    vol->var_values[VAR_NB_SAMPLES] =
    vol->var_values[VAR_POS] =
    vol->var_values[VAR_PTS] =
    vol->var_values[VAR_STARTPTS] =
    vol->var_values[VAR_STARTT] =
    vol->var_values[VAR_T] =
    vol->var_values[VAR_VOLUME] = NAN;

    vol->var_values[VAR_NB_CHANNELS] = inlink->channels;
    vol->var_values[VAR_TB]          = av_q2d(inlink->time_base);
    vol->var_values[VAR_SAMPLE_RATE] = inlink->sample_rate;

    av_log(inlink->src, AV_LOG_VERBOSE, "tb:%f sample_rate:%f nb_channels:%f\n",
           vol->var_values[VAR_TB],
           vol->var_values[VAR_SAMPLE_RATE],
           vol->var_values[VAR_NB_CHANNELS]);

    return set_volume(ctx);
}

static int process_command(AVFilterContext *ctx, const char *cmd, const char *args,
                           char *res, int res_len, int flags)
{
    VolumeContext *vol = ctx->priv;
    int ret = AVERROR(ENOSYS);

    if (!strcmp(cmd, "volume")) {
        if ((ret = set_expr(&vol->volume_pexpr, args, ctx)) < 0)
            return ret;
        if (vol->eval_mode == EVAL_MODE_ONCE)
            set_volume(ctx);
    }

    return ret;
}

#define D2TS(d)  (isnan(d) ? AV_NOPTS_VALUE : (int64_t)(d))
#define TS2D(ts) ((ts) == AV_NOPTS_VALUE ? NAN : (double)(ts))
#define TS2T(ts, tb) ((ts) == AV_NOPTS_VALUE ? NAN : (double)(ts)*av_q2d(tb))

static int filter_frame(AVFilterLink *inlink, AVFrame *buf)
{
    AVFilterContext *ctx = inlink->dst;
    VolumeContext *vol    = inlink->dst->priv;
    AVFilterLink *outlink = inlink->dst->outputs[0];
    int nb_samples        = buf->nb_samples;
    AVFrame *out_buf;
<<<<<<< HEAD
    int64_t pos;
    int ret;

    if (isnan(vol->var_values[VAR_STARTPTS])) {
        vol->var_values[VAR_STARTPTS] = TS2D(buf->pts);
        vol->var_values[VAR_STARTT  ] = TS2T(buf->pts, inlink->time_base);
    }
    vol->var_values[VAR_PTS] = TS2D(buf->pts);
    vol->var_values[VAR_T  ] = TS2T(buf->pts, inlink->time_base);
    vol->var_values[VAR_N  ] = inlink->frame_count;

    pos = av_frame_get_pkt_pos(buf);
    vol->var_values[VAR_POS] = pos == -1 ? NAN : pos;
    if (vol->eval_mode == EVAL_MODE_FRAME)
        set_volume(ctx);

    if (vol->volume == 1.0 || vol->volume_i == 256) {
        out_buf = buf;
        goto end;
    }
=======
    AVFrameSideData *sd = av_frame_get_side_data(buf, AV_FRAME_DATA_REPLAYGAIN);
    int ret;

    if (sd && vol->replaygain != REPLAYGAIN_IGNORE) {
        if (vol->replaygain != REPLAYGAIN_DROP) {
            AVReplayGain *replaygain = (AVReplayGain*)sd->data;
            int32_t gain;
            float g;

            if (vol->replaygain == REPLAYGAIN_TRACK &&
                replaygain->track_gain != INT32_MIN)
                gain = replaygain->track_gain;
            else if (replaygain->album_gain != INT32_MIN)
                gain = replaygain->album_gain;
            else {
                av_log(inlink->dst, AV_LOG_WARNING, "Both ReplayGain gain "
                       "values are unknown.\n");
                gain = 100000;
            }
            g = gain / 100000.0f;

            av_log(inlink->dst, AV_LOG_VERBOSE,
                   "Using gain %f dB from replaygain side data.\n", g);

            vol->volume   = pow(10, g / 20);
            vol->volume_i = (int)(vol->volume * 256 + 0.5);

            volume_init(vol);
        }
        av_frame_remove_side_data(buf, AV_FRAME_DATA_REPLAYGAIN);
    }

    if (vol->volume == 1.0 || vol->volume_i == 256)
        return ff_filter_frame(outlink, buf);
>>>>>>> 06c3cd3c

    /* do volume scaling in-place if input buffer is writable */
    if (av_frame_is_writable(buf)) {
        out_buf = buf;
    } else {
        out_buf = ff_get_audio_buffer(inlink, nb_samples);
        if (!out_buf)
            return AVERROR(ENOMEM);
        ret = av_frame_copy_props(out_buf, buf);
        if (ret < 0) {
            av_frame_free(&out_buf);
            av_frame_free(&buf);
            return ret;
        }
    }

    if (vol->precision != PRECISION_FIXED || vol->volume_i > 0) {
        int p, plane_samples;

        if (av_sample_fmt_is_planar(buf->format))
            plane_samples = FFALIGN(nb_samples, vol->samples_align);
        else
            plane_samples = FFALIGN(nb_samples * vol->channels, vol->samples_align);

        if (vol->precision == PRECISION_FIXED) {
            for (p = 0; p < vol->planes; p++) {
                vol->scale_samples(out_buf->extended_data[p],
                                   buf->extended_data[p], plane_samples,
                                   vol->volume_i);
            }
        } else if (av_get_packed_sample_fmt(vol->sample_fmt) == AV_SAMPLE_FMT_FLT) {
            for (p = 0; p < vol->planes; p++) {
                vol->fdsp.vector_fmul_scalar((float *)out_buf->extended_data[p],
                                             (const float *)buf->extended_data[p],
                                             vol->volume, plane_samples);
            }
        } else {
            for (p = 0; p < vol->planes; p++) {
                vol->fdsp.vector_dmul_scalar((double *)out_buf->extended_data[p],
                                             (const double *)buf->extended_data[p],
                                             vol->volume, plane_samples);
            }
        }
    }

    emms_c();

    if (buf != out_buf)
        av_frame_free(&buf);

end:
    vol->var_values[VAR_NB_CONSUMED_SAMPLES] += out_buf->nb_samples;
    return ff_filter_frame(outlink, out_buf);
}

static const AVFilterPad avfilter_af_volume_inputs[] = {
    {
        .name           = "default",
        .type           = AVMEDIA_TYPE_AUDIO,
        .filter_frame   = filter_frame,
    },
    { NULL }
};

static const AVFilterPad avfilter_af_volume_outputs[] = {
    {
        .name         = "default",
        .type         = AVMEDIA_TYPE_AUDIO,
        .config_props = config_output,
    },
    { NULL }
};

AVFilter ff_af_volume = {
    .name           = "volume",
    .description    = NULL_IF_CONFIG_SMALL("Change input volume."),
    .query_formats  = query_formats,
    .priv_size      = sizeof(VolumeContext),
    .priv_class     = &volume_class,
    .init           = init,
    .uninit         = uninit,
    .inputs         = avfilter_af_volume_inputs,
    .outputs        = avfilter_af_volume_outputs,
    .flags          = AVFILTER_FLAG_SUPPORT_TIMELINE_GENERIC,
    .process_command = process_command,
};<|MERGE_RESOLUTION|>--- conflicted
+++ resolved
@@ -60,7 +60,6 @@
 
 #define OFFSET(x) offsetof(VolumeContext, x)
 #define A AV_OPT_FLAG_AUDIO_PARAM
-<<<<<<< HEAD
 #define F AV_OPT_FLAG_FILTERING_PARAM
 
 static const AVOption volume_options[] = {
@@ -74,17 +73,6 @@
     { "eval", "specify when to evaluate expressions", OFFSET(eval_mode), AV_OPT_TYPE_INT, {.i64 = EVAL_MODE_ONCE}, 0, EVAL_MODE_NB-1, .flags = A|F, "eval" },
          { "once",  "eval volume expression once", 0, AV_OPT_TYPE_CONST, {.i64=EVAL_MODE_ONCE},  .flags = A|F, .unit = "eval" },
          { "frame", "eval volume expression per-frame",                  0, AV_OPT_TYPE_CONST, {.i64=EVAL_MODE_FRAME}, .flags = A|F, .unit = "eval" },
-    { NULL }
-=======
-
-static const AVOption options[] = {
-    { "volume", "Volume adjustment.",
-            OFFSET(volume), AV_OPT_TYPE_DOUBLE, { .dbl = 1.0 }, 0, 0x7fffff, A },
-    { "precision", "Mathematical precision.",
-            OFFSET(precision), AV_OPT_TYPE_INT, { .i64 = PRECISION_FLOAT }, PRECISION_FIXED, PRECISION_DOUBLE, A, "precision" },
-        { "fixed",  "8-bit fixed-point.",     0, AV_OPT_TYPE_CONST, { .i64 = PRECISION_FIXED  }, INT_MIN, INT_MAX, A, "precision" },
-        { "float",  "32-bit floating-point.", 0, AV_OPT_TYPE_CONST, { .i64 = PRECISION_FLOAT  }, INT_MIN, INT_MAX, A, "precision" },
-        { "double", "64-bit floating-point.", 0, AV_OPT_TYPE_CONST, { .i64 = PRECISION_DOUBLE }, INT_MIN, INT_MAX, A, "precision" },
     { "replaygain", "Apply replaygain side data when present",
             OFFSET(replaygain), AV_OPT_TYPE_INT, { .i64 = REPLAYGAIN_DROP }, REPLAYGAIN_DROP, REPLAYGAIN_ALBUM, A, "replaygain" },
         { "drop",   "replaygain side data is dropped", 0, AV_OPT_TYPE_CONST, { .i64 = REPLAYGAIN_DROP   }, 0, 0, A, "replaygain" },
@@ -92,7 +80,6 @@
         { "track",  "track gain is preferred",         0, AV_OPT_TYPE_CONST, { .i64 = REPLAYGAIN_TRACK  }, 0, 0, A, "replaygain" },
         { "album",  "album gain is preferred",         0, AV_OPT_TYPE_CONST, { .i64 = REPLAYGAIN_ALBUM  }, 0, 0, A, "replaygain" },
     { NULL },
->>>>>>> 06c3cd3c
 };
 
 AVFILTER_DEFINE_CLASS(volume);
@@ -346,28 +333,7 @@
     AVFilterLink *outlink = inlink->dst->outputs[0];
     int nb_samples        = buf->nb_samples;
     AVFrame *out_buf;
-<<<<<<< HEAD
     int64_t pos;
-    int ret;
-
-    if (isnan(vol->var_values[VAR_STARTPTS])) {
-        vol->var_values[VAR_STARTPTS] = TS2D(buf->pts);
-        vol->var_values[VAR_STARTT  ] = TS2T(buf->pts, inlink->time_base);
-    }
-    vol->var_values[VAR_PTS] = TS2D(buf->pts);
-    vol->var_values[VAR_T  ] = TS2T(buf->pts, inlink->time_base);
-    vol->var_values[VAR_N  ] = inlink->frame_count;
-
-    pos = av_frame_get_pkt_pos(buf);
-    vol->var_values[VAR_POS] = pos == -1 ? NAN : pos;
-    if (vol->eval_mode == EVAL_MODE_FRAME)
-        set_volume(ctx);
-
-    if (vol->volume == 1.0 || vol->volume_i == 256) {
-        out_buf = buf;
-        goto end;
-    }
-=======
     AVFrameSideData *sd = av_frame_get_side_data(buf, AV_FRAME_DATA_REPLAYGAIN);
     int ret;
 
@@ -400,9 +366,23 @@
         av_frame_remove_side_data(buf, AV_FRAME_DATA_REPLAYGAIN);
     }
 
-    if (vol->volume == 1.0 || vol->volume_i == 256)
-        return ff_filter_frame(outlink, buf);
->>>>>>> 06c3cd3c
+    if (isnan(vol->var_values[VAR_STARTPTS])) {
+        vol->var_values[VAR_STARTPTS] = TS2D(buf->pts);
+        vol->var_values[VAR_STARTT  ] = TS2T(buf->pts, inlink->time_base);
+    }
+    vol->var_values[VAR_PTS] = TS2D(buf->pts);
+    vol->var_values[VAR_T  ] = TS2T(buf->pts, inlink->time_base);
+    vol->var_values[VAR_N  ] = inlink->frame_count;
+
+    pos = av_frame_get_pkt_pos(buf);
+    vol->var_values[VAR_POS] = pos == -1 ? NAN : pos;
+    if (vol->eval_mode == EVAL_MODE_FRAME)
+        set_volume(ctx);
+
+    if (vol->volume == 1.0 || vol->volume_i == 256) {
+        out_buf = buf;
+        goto end;
+    }
 
     /* do volume scaling in-place if input buffer is writable */
     if (av_frame_is_writable(buf)) {
