--- conflicted
+++ resolved
@@ -48,7 +48,6 @@
 - Windows Media Image decoder
 - amovie source added
 - LATM muxer
-<<<<<<< HEAD
 - Speex encoder via libspeex
 - JSON output in ffprobe
 - WTV muxer
@@ -58,12 +57,7 @@
 - BIN/XBIN/ADF/IDF text file decoder
 - aconvert audio filter added
 - audio support to lavfi input device added
-=======
-- showinfo filter
-- split filter
 - libcdio-paranoia input device for audio CD grabbing
-- select filter
->>>>>>> d763fb7d
 
 
 version 0.8:
