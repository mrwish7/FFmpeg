@chapter Filtergraph description
@c man begin FILTERGRAPH DESCRIPTION

A filtergraph is a directed graph of connected filters. It can contain
cycles, and there can be multiple links between a pair of
filters. Each link has one input pad on one side connecting it to one
filter from which it takes its input, and one output pad on the other
side connecting it to the one filter accepting its output.

Each filter in a filtergraph is an instance of a filter class
registered in the application, which defines the features and the
number of input and output pads of the filter.

A filter with no input pads is called a "source", a filter with no
output pads is called a "sink".

@anchor{Filtergraph syntax}
@section Filtergraph syntax

A filtergraph can be represented using a textual representation, which is
recognized by the @option{-filter}/@option{-vf} and @option{-filter_complex}
options in @command{ffmpeg} and @option{-vf} in @command{ffplay}, and by the
@code{avfilter_graph_parse()}/@code{avfilter_graph_parse2()} function defined in
@file{libavfilter/avfiltergraph.h}.

A filterchain consists of a sequence of connected filters, each one
connected to the previous one in the sequence. A filterchain is
represented by a list of ","-separated filter descriptions.

A filtergraph consists of a sequence of filterchains. A sequence of
filterchains is represented by a list of ";"-separated filterchain
descriptions.

A filter is represented by a string of the form:
[@var{in_link_1}]...[@var{in_link_N}]@var{filter_name}=@var{arguments}[@var{out_link_1}]...[@var{out_link_M}]

@var{filter_name} is the name of the filter class of which the
described filter is an instance of, and has to be the name of one of
the filter classes registered in the program.
The name of the filter class is optionally followed by a string
"=@var{arguments}".

@var{arguments} is a string which contains the parameters used to
initialize the filter instance, and are described in the filter
descriptions below.

The list of arguments can be quoted using the character "'" as initial
and ending mark, and the character '\' for escaping the characters
within the quoted text; otherwise the argument string is considered
terminated when the next special character (belonging to the set
"[]=;,") is encountered.

The name and arguments of the filter are optionally preceded and
followed by a list of link labels.
A link label allows to name a link and associate it to a filter output
or input pad. The preceding labels @var{in_link_1}
... @var{in_link_N}, are associated to the filter input pads,
the following labels @var{out_link_1} ... @var{out_link_M}, are
associated to the output pads.

When two link labels with the same name are found in the
filtergraph, a link between the corresponding input and output pad is
created.

If an output pad is not labelled, it is linked by default to the first
unlabelled input pad of the next filter in the filterchain.
For example in the filterchain:
@example
nullsrc, split[L1], [L2]overlay, nullsink
@end example
the split filter instance has two output pads, and the overlay filter
instance two input pads. The first output pad of split is labelled
"L1", the first input pad of overlay is labelled "L2", and the second
output pad of split is linked to the second input pad of overlay,
which are both unlabelled.

In a complete filterchain all the unlabelled filter input and output
pads must be connected. A filtergraph is considered valid if all the
filter input and output pads of all the filterchains are connected.

Libavfilter will automatically insert scale filters where format
conversion is required. It is possible to specify swscale flags
for those automatically inserted scalers by prepending
@code{sws_flags=@var{flags};}
to the filtergraph description.

Follows a BNF description for the filtergraph syntax:
@example
@var{NAME}             ::= sequence of alphanumeric characters and '_'
@var{LINKLABEL}        ::= "[" @var{NAME} "]"
@var{LINKLABELS}       ::= @var{LINKLABEL} [@var{LINKLABELS}]
@var{FILTER_ARGUMENTS} ::= sequence of chars (eventually quoted)
@var{FILTER}           ::= [@var{LINKNAMES}] @var{NAME} ["=" @var{ARGUMENTS}] [@var{LINKNAMES}]
@var{FILTERCHAIN}      ::= @var{FILTER} [,@var{FILTERCHAIN}]
@var{FILTERGRAPH}      ::= [sws_flags=@var{flags};] @var{FILTERCHAIN} [;@var{FILTERGRAPH}]
@end example

@c man end FILTERGRAPH DESCRIPTION

@chapter Audio Filters
@c man begin AUDIO FILTERS

When you configure your FFmpeg build, you can disable any of the
existing filters using @code{--disable-filters}.
The configure output will show the audio filters included in your
build.

Below is a description of the currently available audio filters.

@section aconvert

Convert the input audio format to the specified formats.

The filter accepts a string of the form:
"@var{sample_format}:@var{channel_layout}".

@var{sample_format} specifies the sample format, and can be a string or the
corresponding numeric value defined in @file{libavutil/samplefmt.h}. Use 'p'
suffix for a planar sample format.

@var{channel_layout} specifies the channel layout, and can be a string
or the corresponding number value defined in @file{libavutil/audioconvert.h}.

The special parameter "auto", signifies that the filter will
automatically select the output format depending on the output filter.

Some examples follow.

@itemize
@item
Convert input to float, planar, stereo:
@example
aconvert=fltp:stereo
@end example

@item
Convert input to unsigned 8-bit, automatically select out channel layout:
@example
aconvert=u8:auto
@end example
@end itemize

@section aformat

Convert the input audio to one of the specified formats. The framework will
negotiate the most appropriate format to minimize conversions.

The filter accepts the following named parameters:
@table @option

@item sample_fmts
A comma-separated list of requested sample formats.

@item sample_rates
A comma-separated list of requested sample rates.

@item channel_layouts
A comma-separated list of requested channel layouts.

@end table

If a parameter is omitted, all values are allowed.

For example to force the output to either unsigned 8-bit or signed 16-bit stereo:
@example
aformat=sample_fmts\=u8\,s16:channel_layouts\=stereo
@end example

<<<<<<< HEAD
@section amerge

Merge two audio streams into a single multi-channel stream.

This filter does not need any argument.

If the channel layouts of the inputs are disjoint, and therefore compatible,
the channel layout of the output will be set accordingly and the channels
will be reordered as necessary. If the channel layouts of the inputs are not
disjoint, the output will have all the channels of the first input then all
the channels of the second input, in that order, and the channel layout of
the output will be the default value corresponding to the total number of
channels.

For example, if the first input is in 2.1 (FL+FR+LF) and the second input
is FC+BL+BR, then the output will be in 5.1, with the channels in the
following order: a1, a2, b1, a3, b2, b3 (a1 is the first channel of the
first input, b1 is the first channel of the second input).

On the other hand, if both input are in stereo, the output channels will be
in the default order: a1, a2, b1, b2, and the channel layout will be
arbitrarily set to 4.0, which may or may not be the expected value.

Both inputs must have the same sample rate, and format.

If inputs do not have the same duration, the output will stop with the
shortest.

Example: merge two mono files into a stereo stream:
@example
amovie=left.wav [l] ; amovie=right.mp3 [r] ; [l] [r] amerge
@end example

If you need to do multiple merges (for instance multiple mono audio streams in
a single video media), you can do:
@example
ffmpeg -f lavfi -i "
amovie=input.mkv:si=0 [a0];
amovie=input.mkv:si=1 [a1];
amovie=input.mkv:si=2 [a2];
amovie=input.mkv:si=3 [a3];
amovie=input.mkv:si=4 [a4];
amovie=input.mkv:si=5 [a5];
[a0][a1] amerge [x0];
[x0][a2] amerge [x1];
[x1][a3] amerge [x2];
[x2][a4] amerge [x3];
[x3][a5] amerge" -c:a pcm_s16le output.mkv
@end example
=======
@section amix

Mixes multiple audio inputs into a single output.

For example
@example
avconv -i INPUT1 -i INPUT2 -i INPUT3 -filter_complex amix=inputs=3:duration=first:dropout_transition=3 OUTPUT
@end example
will mix 3 input audio streams to a single output with the same duration as the
first input and a dropout transition time of 3 seconds.

The filter accepts the following named parameters:
@table @option

@item inputs
Number of inputs. If unspecified, it defaults to 2.

@item duration
How to determine the end-of-stream.
@table @option

@item longest
Duration of longest input. (default)

@item shortest
Duration of shortest input.

@item first
Duration of first input.

@end table

@item dropout_transition
Transition time, in seconds, for volume renormalization when an input
stream ends. The default value is 2 seconds.

@end table
>>>>>>> a4d3f358

@section anull

Pass the audio source unchanged to the output.

@section aresample

Resample the input audio to the specified sample rate.

The filter accepts exactly one parameter, the output sample rate. If not
specified then the filter will automatically convert between its input
and output sample rates.

For example, to resample the input audio to 44100Hz:
@example
aresample=44100
@end example

@section ashowinfo

Show a line containing various information for each input audio frame.
The input audio is not modified.

The shown line contains a sequence of key/value pairs of the form
@var{key}:@var{value}.

A description of each shown parameter follows:

@table @option
@item n
sequential number of the input frame, starting from 0

@item pts
presentation TimeStamp of the input frame, expressed as a number of
time base units. The time base unit depends on the filter input pad, and
is usually 1/@var{sample_rate}.

@item pts_time
presentation TimeStamp of the input frame, expressed as a number of
seconds

@item pos
position of the frame in the input stream, -1 if this information in
unavailable and/or meaningless (for example in case of synthetic audio)

@item fmt
sample format name

@item chlayout
channel layout description

@item nb_samples
number of samples (per each channel) contained in the filtered frame

@item rate
sample rate for the audio frame

@item checksum
Adler-32 checksum (printed in hexadecimal) of all the planes of the input frame

@item plane_checksum
Adler-32 checksum (printed in hexadecimal) for each input frame plane,
expressed in the form "[@var{c0} @var{c1} @var{c2} @var{c3} @var{c4} @var{c5}
@var{c6} @var{c7}]"
@end table

@section asplit

Split input audio into several identical outputs.

The filter accepts a single parameter which specifies the number of outputs. If
unspecified, it defaults to 2.

For example:
@example
[in] asplit [out0][out1]
@end example

will create two separate outputs from the same input.

To create 3 or more outputs, you need to specify the number of
outputs, like in:
@example
[in] asplit=3 [out0][out1][out2]
@end example

@example
ffmpeg -i INPUT -filter_complex asplit=5 OUTPUT
@end example
will create 5 copies of the input audio.


@section astreamsync

Forward two audio streams and control the order the buffers are forwarded.

The argument to the filter is an expression deciding which stream should be
forwarded next: if the result is negative, the first stream is forwarded; if
the result is positive or zero, the second stream is forwarded. It can use
the following variables:

@table @var
@item b1 b2
number of buffers forwarded so far on each stream
@item s1 s2
number of samples forwarded so far on each stream
@item t1 t2
current timestamp of each stream
@end table

The default value is @code{t1-t2}, which means to always forward the stream
that has a smaller timestamp.

Example: stress-test @code{amerge} by randomly sending buffers on the wrong
input, while avoiding too much of a desynchronization:
@example
amovie=file.ogg [a] ; amovie=file.mp3 [b] ;
[a] [b] astreamsync=(2*random(1))-1+tanh(5*(t1-t2)) [a2] [b2] ;
[a2] [b2] amerge
@end example

@section earwax

Make audio easier to listen to on headphones.

This filter adds `cues' to 44.1kHz stereo (i.e. audio CD format) audio
so that when listened to on headphones the stereo image is moved from
inside your head (standard for headphones) to outside and in front of
the listener (standard for speakers).

Ported from SoX.

@section pan

Mix channels with specific gain levels. The filter accepts the output
channel layout followed by a set of channels definitions.

This filter is also designed to remap efficiently the channels of an audio
stream.

The filter accepts parameters of the form:
"@var{l}:@var{outdef}:@var{outdef}:..."

@table @option
@item l
output channel layout or number of channels

@item outdef
output channel specification, of the form:
"@var{out_name}=[@var{gain}*]@var{in_name}[+[@var{gain}*]@var{in_name}...]"

@item out_name
output channel to define, either a channel name (FL, FR, etc.) or a channel
number (c0, c1, etc.)

@item gain
multiplicative coefficient for the channel, 1 leaving the volume unchanged

@item in_name
input channel to use, see out_name for details; it is not possible to mix
named and numbered input channels
@end table

If the `=' in a channel specification is replaced by `<', then the gains for
that specification will be renormalized so that the total is 1, thus
avoiding clipping noise.

@subsection Mixing examples

For example, if you want to down-mix from stereo to mono, but with a bigger
factor for the left channel:
@example
pan=1:c0=0.9*c0+0.1*c1
@end example

A customized down-mix to stereo that works automatically for 3-, 4-, 5- and
7-channels surround:
@example
pan=stereo: FL < FL + 0.5*FC + 0.6*BL + 0.6*SL : FR < FR + 0.5*FC + 0.6*BR + 0.6*SR
@end example

Note that @command{ffmpeg} integrates a default down-mix (and up-mix) system
that should be preferred (see "-ac" option) unless you have very specific
needs.

@subsection Remapping examples

The channel remapping will be effective if, and only if:

@itemize
@item gain coefficients are zeroes or ones,
@item only one input per channel output,
@end itemize

If all these conditions are satisfied, the filter will notify the user ("Pure
channel mapping detected"), and use an optimized and lossless method to do the
remapping.

For example, if you have a 5.1 source and want a stereo audio stream by
dropping the extra channels:
@example
pan="stereo: c0=FL : c1=FR"
@end example

Given the same source, you can also switch front left and front right channels
and keep the input channel layout:
@example
pan="5.1: c0=c1 : c1=c0 : c2=c2 : c3=c3 : c4=c4 : c5=c5"
@end example

If the input is a stereo audio stream, you can mute the front left channel (and
still keep the stereo channel layout) with:
@example
pan="stereo:c1=c1"
@end example

Still with a stereo audio stream input, you can copy the right channel in both
front left and right:
@example
pan="stereo: c0=FR : c1=FR"
@end example

@section silencedetect

Detect silence in an audio stream.

This filter logs a message when it detects that the input audio volume is less
or equal to a noise tolerance value for a duration greater or equal to the
minimum detected noise duration.

The printed times and duration are expressed in seconds.

@table @option
@item duration, d
Set silence duration until notification (default is 2 seconds).

@item noise, n
Set noise tolerance. Can be specified in dB (in case "dB" is appended to the
specified value) or amplitude ratio. Default is -60dB, or 0.001.
@end table

Detect 5 seconds of silence with -50dB noise tolerance:
@example
silencedetect=n=-50dB:d=5
@end example

Complete example with @command{ffmpeg} to detect silence with 0.0001 noise
tolerance in @file{silence.mp3}:
@example
ffmpeg -f lavfi -i amovie=silence.mp3,silencedetect=noise=0.0001 -f null -
@end example

@section volume

Adjust the input audio volume.

The filter accepts exactly one parameter @var{vol}, which expresses
how the audio volume will be increased or decreased.

Output values are clipped to the maximum value.

If @var{vol} is expressed as a decimal number, the output audio
volume is given by the relation:
@example
@var{output_volume} = @var{vol} * @var{input_volume}
@end example

If @var{vol} is expressed as a decimal number followed by the string
"dB", the value represents the requested change in decibels of the
input audio power, and the output audio volume is given by the
relation:
@example
@var{output_volume} = 10^(@var{vol}/20) * @var{input_volume}
@end example

Otherwise @var{vol} is considered an expression and its evaluated
value is used for computing the output audio volume according to the
first relation.

Default value for @var{vol} is 1.0.

@subsection Examples

@itemize
@item
Half the input audio volume:
@example
volume=0.5
@end example

The above example is equivalent to:
@example
volume=1/2
@end example

@item
Decrease input audio power by 12 decibels:
@example
volume=-12dB
@end example
@end itemize

@section asyncts
Synchronize audio data with timestamps by squeezing/stretching it and/or
dropping samples/adding silence when needed.

The filter accepts the following named parameters:
@table @option

@item compensate
Enable stretching/squeezing the data to make it match the timestamps.

@item min_delta
Minimum difference between timestamps and audio data (in seconds) to trigger
adding/dropping samples.

@item max_comp
Maximum compensation in samples per second.

@end table

@section resample
Convert the audio sample format, sample rate and channel layout. This filter is
not meant to be used directly.

@c man end AUDIO FILTERS

@chapter Audio Sources
@c man begin AUDIO SOURCES

Below is a description of the currently available audio sources.

@section abuffer

Buffer audio frames, and make them available to the filter chain.

This source is mainly intended for a programmatic use, in particular
through the interface defined in @file{libavfilter/asrc_abuffer.h}.

It accepts the following mandatory parameters:
@var{sample_rate}:@var{sample_fmt}:@var{channel_layout}

@table @option

@item sample_rate
The sample rate of the incoming audio buffers.

@item sample_fmt
The sample format of the incoming audio buffers.
Either a sample format name or its corresponging integer representation from
the enum AVSampleFormat in @file{libavutil/samplefmt.h}

@item channel_layout
The channel layout of the incoming audio buffers.
Either a channel layout name from channel_layout_map in
@file{libavutil/audioconvert.c} or its corresponding integer representation
from the AV_CH_LAYOUT_* macros in @file{libavutil/audioconvert.h}

@end table

For example:
@example
abuffer=44100:s16p:stereo
@end example

will instruct the source to accept planar 16bit signed stereo at 44100Hz.
Since the sample format with name "s16p" corresponds to the number
6 and the "stereo" channel layout corresponds to the value 0x3, this is
equivalent to:
@example
abuffer=44100:6:0x3
@end example

@section aevalsrc

Generate an audio signal specified by an expression.

This source accepts in input one or more expressions (one for each
channel), which are evaluated and used to generate a corresponding
audio signal.

It accepts the syntax: @var{exprs}[::@var{options}].
@var{exprs} is a list of expressions separated by ":", one for each
separate channel. In case the @var{channel_layout} is not
specified, the selected channel layout depends on the number of
provided expressions.

@var{options} is an optional sequence of @var{key}=@var{value} pairs,
separated by ":".

The description of the accepted options follows.

@table @option

@item channel_layout, c
Set the channel layout. The number of channels in the specified layout
must be equal to the number of specified expressions.

@item duration, d
Set the minimum duration of the sourced audio. See the function
@code{av_parse_time()} for the accepted format.
Note that the resulting duration may be greater than the specified
duration, as the generated audio is always cut at the end of a
complete frame.

If not specified, or the expressed duration is negative, the audio is
supposed to be generated forever.

@item nb_samples, n
Set the number of samples per channel per each output frame,
default to 1024.

@item sample_rate, s
Specify the sample rate, default to 44100.
@end table

Each expression in @var{exprs} can contain the following constants:

@table @option
@item n
number of the evaluated sample, starting from 0

@item t
time of the evaluated sample expressed in seconds, starting from 0

@item s
sample rate

@end table

@subsection Examples

@itemize

@item
Generate silence:
@example
aevalsrc=0
@end example

@item

Generate a sin signal with frequency of 440 Hz, set sample rate to
8000 Hz:
@example
aevalsrc="sin(440*2*PI*t)::s=8000"
@end example

@item
Generate a two channels signal, specify the channel layout (Front
Center + Back Center) explicitly:
@example
aevalsrc="sin(420*2*PI*t):cos(430*2*PI*t)::c=FC|BC"
@end example

@item
Generate white noise:
@example
aevalsrc="-2+random(0)"
@end example

@item
Generate an amplitude modulated signal:
@example
aevalsrc="sin(10*2*PI*t)*sin(880*2*PI*t)"
@end example

@item
Generate 2.5 Hz binaural beats on a 360 Hz carrier:
@example
aevalsrc="0.1*sin(2*PI*(360-2.5/2)*t) : 0.1*sin(2*PI*(360+2.5/2)*t)"
@end example

@end itemize

@section amovie

Read an audio stream from a movie container.

It accepts the syntax: @var{movie_name}[:@var{options}] where
@var{movie_name} is the name of the resource to read (not necessarily
a file but also a device or a stream accessed through some protocol),
and @var{options} is an optional sequence of @var{key}=@var{value}
pairs, separated by ":".

The description of the accepted options follows.

@table @option

@item format_name, f
Specify the format assumed for the movie to read, and can be either
the name of a container or an input device. If not specified the
format is guessed from @var{movie_name} or by probing.

@item seek_point, sp
Specify the seek point in seconds, the frames will be output
starting from this seek point, the parameter is evaluated with
@code{av_strtod} so the numerical value may be suffixed by an IS
postfix. Default value is "0".

@item stream_index, si
Specify the index of the audio stream to read. If the value is -1,
the best suited audio stream will be automatically selected. Default
value is "-1".

@end table

@section anullsrc

Null audio source, return unprocessed audio frames. It is mainly useful
as a template and to be employed in analysis / debugging tools, or as
the source for filters which ignore the input data (for example the sox
synth filter).

It accepts an optional sequence of @var{key}=@var{value} pairs,
separated by ":".

The description of the accepted options follows.

@table @option

@item sample_rate, s
Specify the sample rate, and defaults to 44100.

@item channel_layout, cl

Specify the channel layout, and can be either an integer or a string
representing a channel layout. The default value of @var{channel_layout}
is "stereo".

Check the channel_layout_map definition in
@file{libavcodec/audioconvert.c} for the mapping between strings and
channel layout values.

@item nb_samples, n
Set the number of samples per requested frames.

@end table

Follow some examples:
@example
#  set the sample rate to 48000 Hz and the channel layout to AV_CH_LAYOUT_MONO.
anullsrc=r=48000:cl=4

# same as
anullsrc=r=48000:cl=mono
@end example

@section abuffer
Buffer audio frames, and make them available to the filter chain.

This source is not intended to be part of user-supplied graph descriptions but
for insertion by calling programs through the interface defined in
@file{libavfilter/buffersrc.h}.

It accepts the following named parameters:
@table @option

@item time_base
Timebase which will be used for timestamps of submitted frames. It must be
either a floating-point number or in @var{numerator}/@var{denominator} form.

@item sample_rate
Audio sample rate.

@item sample_fmt
Name of the sample format, as returned by @code{av_get_sample_fmt_name()}.

@item channel_layout
Channel layout of the audio data, in the form that can be accepted by
@code{av_get_channel_layout()}.
@end table

All the parameters need to be explicitly defined.

@c man end AUDIO SOURCES

@chapter Audio Sinks
@c man begin AUDIO SINKS

Below is a description of the currently available audio sinks.

@section abuffersink

Buffer audio frames, and make them available to the end of filter chain.

This sink is mainly intended for programmatic use, in particular
through the interface defined in @file{libavfilter/buffersink.h}.

It requires a pointer to an AVABufferSinkContext structure, which
defines the incoming buffers' formats, to be passed as the opaque
parameter to @code{avfilter_init_filter} for initialization.

@section anullsink

Null audio sink, do absolutely nothing with the input audio. It is
mainly useful as a template and to be employed in analysis / debugging
tools.

@section abuffersink
This sink is intended for programmatic use. Frames that arrive on this sink can
be retrieved by the calling program using the interface defined in
@file{libavfilter/buffersink.h}.

This filter accepts no parameters.

@c man end AUDIO SINKS

@chapter Video Filters
@c man begin VIDEO FILTERS

When you configure your FFmpeg build, you can disable any of the
existing filters using @code{--disable-filters}.
The configure output will show the video filters included in your
build.

Below is a description of the currently available video filters.

@section ass

Draw ASS (Advanced Substation Alpha) subtitles on top of input video
using the libass library.

To enable compilation of this filter you need to configure FFmpeg with
@code{--enable-libass}.

This filter accepts the syntax: @var{ass_filename}[:@var{options}],
where @var{ass_filename} is the filename of the ASS file to read, and
@var{options} is an optional sequence of @var{key}=@var{value} pairs,
separated by ":".

A description of the accepted options follows.

@table @option
@item original_size
Specifies the size of the original video, the video for which the ASS file
was composed. Due to a misdesign in ASS aspect ratio arithmetic, this is
necessary to correctly scale the fonts if the aspect ratio has been changed.
@end table

For example, to render the file @file{sub.ass} on top of the input
video, use the command:
@example
ass=sub.ass
@end example

@section bbox

Compute the bounding box for the non-black pixels in the input frame
luminance plane.

This filter computes the bounding box containing all the pixels with a
luminance value greater than the minimum allowed value.
The parameters describing the bounding box are printed on the filter
log.

@section blackdetect

Detect video intervals that are (almost) completely black. Can be
useful to detect chapter transitions, commercials, or invalid
recordings. Output lines contains the time for the start, end and
duration of the detected black interval expressed in seconds.

In order to display the output lines, you need to set the loglevel at
least to the AV_LOG_INFO value.

This filter accepts a list of options in the form of
@var{key}=@var{value} pairs separated by ":". A description of the
accepted options follows.

@table @option
@item black_min_duration, d
Set the minimum detected black duration expressed in seconds. It must
be a non-negative floating point number.

Default value is 2.0.

@item picture_black_ratio_th, pic_th
Set the threshold for considering a picture "black".
Express the minimum value for the ratio:
@example
@var{nb_black_pixels} / @var{nb_pixels}
@end example

for which a picture is considered black.
Default value is 0.98.

@item pixel_black_th, pix_th
Set the threshold for considering a pixel "black".

The threshold expresses the maximum pixel luminance value for which a
pixel is considered "black". The provided value is scaled according to
the following equation:
@example
@var{absolute_threshold} = @var{luminance_minimum_value} + @var{pixel_black_th} * @var{luminance_range_size}
@end example

@var{luminance_range_size} and @var{luminance_minimum_value} depend on
the input video format, the range is [0-255] for YUV full-range
formats and [16-235] for YUV non full-range formats.

Default value is 0.10.
@end table

The following example sets the maximum pixel threshold to the minimum
value, and detects only black intervals of 2 or more seconds:
@example
blackdetect=d=2:pix_th=0.00
@end example

@section blackframe

Detect frames that are (almost) completely black. Can be useful to
detect chapter transitions or commercials. Output lines consist of
the frame number of the detected frame, the percentage of blackness,
the position in the file if known or -1 and the timestamp in seconds.

In order to display the output lines, you need to set the loglevel at
least to the AV_LOG_INFO value.

The filter accepts the syntax:
@example
blackframe[=@var{amount}:[@var{threshold}]]
@end example

@var{amount} is the percentage of the pixels that have to be below the
threshold, and defaults to 98.

@var{threshold} is the threshold below which a pixel value is
considered black, and defaults to 32.

@section boxblur

Apply boxblur algorithm to the input video.

This filter accepts the parameters:
@var{luma_radius}:@var{luma_power}:@var{chroma_radius}:@var{chroma_power}:@var{alpha_radius}:@var{alpha_power}

Chroma and alpha parameters are optional, if not specified they default
to the corresponding values set for @var{luma_radius} and
@var{luma_power}.

@var{luma_radius}, @var{chroma_radius}, and @var{alpha_radius} represent
the radius in pixels of the box used for blurring the corresponding
input plane. They are expressions, and can contain the following
constants:
@table @option
@item w, h
the input width and height in pixels

@item cw, ch
the input chroma image width and height in pixels

@item hsub, vsub
horizontal and vertical chroma subsample values. For example for the
pixel format "yuv422p" @var{hsub} is 2 and @var{vsub} is 1.
@end table

The radius must be a non-negative number, and must not be greater than
the value of the expression @code{min(w,h)/2} for the luma and alpha planes,
and of @code{min(cw,ch)/2} for the chroma planes.

@var{luma_power}, @var{chroma_power}, and @var{alpha_power} represent
how many times the boxblur filter is applied to the corresponding
plane.

Some examples follow:

@itemize

@item
Apply a boxblur filter with luma, chroma, and alpha radius
set to 2:
@example
boxblur=2:1
@end example

@item
Set luma radius to 2, alpha and chroma radius to 0
@example
boxblur=2:1:0:0:0:0
@end example

@item
Set luma and chroma radius to a fraction of the video dimension
@example
boxblur=min(h\,w)/10:1:min(cw\,ch)/10:1
@end example

@end itemize

@section colormatrix

The colormatrix filter allows conversion between any of the following color
space: BT.709 (@var{bt709}), BT.601 (@var{bt601}), SMPTE-240M (@var{smpte240m})
and FCC (@var{fcc}).

The syntax of the parameters is @var{source}:@var{destination}:

@example
colormatrix=bt601:smpte240m
@end example

@section copy

Copy the input source unchanged to the output. Mainly useful for
testing purposes.

@section crop

Crop the input video to @var{out_w}:@var{out_h}:@var{x}:@var{y}:@var{keep_aspect}

The @var{keep_aspect} parameter is optional, if specified and set to a
non-zero value will force the output display aspect ratio to be the
same of the input, by changing the output sample aspect ratio.

The @var{out_w}, @var{out_h}, @var{x}, @var{y} parameters are
expressions containing the following constants:

@table @option
@item x, y
the computed values for @var{x} and @var{y}. They are evaluated for
each new frame.

@item in_w, in_h
the input width and height

@item iw, ih
same as @var{in_w} and @var{in_h}

@item out_w, out_h
the output (cropped) width and height

@item ow, oh
same as @var{out_w} and @var{out_h}

@item a
same as @var{iw} / @var{ih}

@item sar
input sample aspect ratio

@item dar
input display aspect ratio, it is the same as (@var{iw} / @var{ih}) * @var{sar}

@item hsub, vsub
horizontal and vertical chroma subsample values. For example for the
pixel format "yuv422p" @var{hsub} is 2 and @var{vsub} is 1.

@item n
the number of input frame, starting from 0

@item pos
the position in the file of the input frame, NAN if unknown

@item t
timestamp expressed in seconds, NAN if the input timestamp is unknown

@end table

The @var{out_w} and @var{out_h} parameters specify the expressions for
the width and height of the output (cropped) video. They are
evaluated just at the configuration of the filter.

The default value of @var{out_w} is "in_w", and the default value of
@var{out_h} is "in_h".

The expression for @var{out_w} may depend on the value of @var{out_h},
and the expression for @var{out_h} may depend on @var{out_w}, but they
cannot depend on @var{x} and @var{y}, as @var{x} and @var{y} are
evaluated after @var{out_w} and @var{out_h}.

The @var{x} and @var{y} parameters specify the expressions for the
position of the top-left corner of the output (non-cropped) area. They
are evaluated for each frame. If the evaluated value is not valid, it
is approximated to the nearest valid value.

The default value of @var{x} is "(in_w-out_w)/2", and the default
value for @var{y} is "(in_h-out_h)/2", which set the cropped area at
the center of the input image.

The expression for @var{x} may depend on @var{y}, and the expression
for @var{y} may depend on @var{x}.

Follow some examples:
@example
# crop the central input area with size 100x100
crop=100:100

# crop the central input area with size 2/3 of the input video
"crop=2/3*in_w:2/3*in_h"

# crop the input video central square
crop=in_h

# delimit the rectangle with the top-left corner placed at position
# 100:100 and the right-bottom corner corresponding to the right-bottom
# corner of the input image.
crop=in_w-100:in_h-100:100:100

# crop 10 pixels from the left and right borders, and 20 pixels from
# the top and bottom borders
"crop=in_w-2*10:in_h-2*20"

# keep only the bottom right quarter of the input image
"crop=in_w/2:in_h/2:in_w/2:in_h/2"

# crop height for getting Greek harmony
"crop=in_w:1/PHI*in_w"

# trembling effect
"crop=in_w/2:in_h/2:(in_w-out_w)/2+((in_w-out_w)/2)*sin(n/10):(in_h-out_h)/2 +((in_h-out_h)/2)*sin(n/7)"

# erratic camera effect depending on timestamp
"crop=in_w/2:in_h/2:(in_w-out_w)/2+((in_w-out_w)/2)*sin(t*10):(in_h-out_h)/2 +((in_h-out_h)/2)*sin(t*13)"

# set x depending on the value of y
"crop=in_w/2:in_h/2:y:10+10*sin(n/10)"
@end example

@section cropdetect

Auto-detect crop size.

Calculate necessary cropping parameters and prints the recommended
parameters through the logging system. The detected dimensions
correspond to the non-black area of the input video.

It accepts the syntax:
@example
cropdetect[=@var{limit}[:@var{round}[:@var{reset}]]]
@end example

@table @option

@item limit
Threshold, which can be optionally specified from nothing (0) to
everything (255), defaults to 24.

@item round
Value which the width/height should be divisible by, defaults to
16. The offset is automatically adjusted to center the video. Use 2 to
get only even dimensions (needed for 4:2:2 video). 16 is best when
encoding to most video codecs.

@item reset
Counter that determines after how many frames cropdetect will reset
the previously detected largest video area and start over to detect
the current optimal crop area. Defaults to 0.

This can be useful when channel logos distort the video area. 0
indicates never reset and return the largest area encountered during
playback.
@end table

@section delogo

Suppress a TV station logo by a simple interpolation of the surrounding
pixels. Just set a rectangle covering the logo and watch it disappear
(and sometimes something even uglier appear - your mileage may vary).

The filter accepts parameters as a string of the form
"@var{x}:@var{y}:@var{w}:@var{h}:@var{band}", or as a list of
@var{key}=@var{value} pairs, separated by ":".

The description of the accepted parameters follows.

@table @option

@item x, y
Specify the top left corner coordinates of the logo. They must be
specified.

@item w, h
Specify the width and height of the logo to clear. They must be
specified.

@item band, t
Specify the thickness of the fuzzy edge of the rectangle (added to
@var{w} and @var{h}). The default value is 4.

@item show
When set to 1, a green rectangle is drawn on the screen to simplify
finding the right @var{x}, @var{y}, @var{w}, @var{h} parameters, and
@var{band} is set to 4. The default value is 0.

@end table

Some examples follow.

@itemize

@item
Set a rectangle covering the area with top left corner coordinates 0,0
and size 100x77, setting a band of size 10:
@example
delogo=0:0:100:77:10
@end example

@item
As the previous example, but use named options:
@example
delogo=x=0:y=0:w=100:h=77:band=10
@end example

@end itemize

@section deshake

Attempt to fix small changes in horizontal and/or vertical shift. This
filter helps remove camera shake from hand-holding a camera, bumping a
tripod, moving on a vehicle, etc.

The filter accepts parameters as a string of the form
"@var{x}:@var{y}:@var{w}:@var{h}:@var{rx}:@var{ry}:@var{edge}:@var{blocksize}:@var{contrast}:@var{search}:@var{filename}"

A description of the accepted parameters follows.

@table @option

@item x, y, w, h
Specify a rectangular area where to limit the search for motion
vectors.
If desired the search for motion vectors can be limited to a
rectangular area of the frame defined by its top left corner, width
and height. These parameters have the same meaning as the drawbox
filter which can be used to visualise the position of the bounding
box.

This is useful when simultaneous movement of subjects within the frame
might be confused for camera motion by the motion vector search.

If any or all of @var{x}, @var{y}, @var{w} and @var{h} are set to -1
then the full frame is used. This allows later options to be set
without specifying the bounding box for the motion vector search.

Default - search the whole frame.

@item rx, ry
Specify the maximum extent of movement in x and y directions in the
range 0-64 pixels. Default 16.

@item edge
Specify how to generate pixels to fill blanks at the edge of the
frame. An integer from 0 to 3 as follows:
@table @option
@item 0
Fill zeroes at blank locations
@item 1
Original image at blank locations
@item 2
Extruded edge value at blank locations
@item 3
Mirrored edge at blank locations
@end table

The default setting is mirror edge at blank locations.

@item blocksize
Specify the blocksize to use for motion search. Range 4-128 pixels,
default 8.

@item contrast
Specify the contrast threshold for blocks. Only blocks with more than
the specified contrast (difference between darkest and lightest
pixels) will be considered. Range 1-255, default 125.

@item search
Specify the search strategy 0 = exhaustive search, 1 = less exhaustive
search. Default - exhaustive search.

@item filename
If set then a detailed log of the motion search is written to the
specified file.

@end table

@section drawbox

Draw a colored box on the input image.

It accepts the syntax:
@example
drawbox=@var{x}:@var{y}:@var{width}:@var{height}:@var{color}
@end example

@table @option

@item x, y
Specify the top left corner coordinates of the box. Default to 0.

@item width, height
Specify the width and height of the box, if 0 they are interpreted as
the input width and height. Default to 0.

@item color
Specify the color of the box to write, it can be the name of a color
(case insensitive match) or a 0xRRGGBB[AA] sequence.
@end table

Follow some examples:
@example
# draw a black box around the edge of the input image
drawbox

# draw a box with color red and an opacity of 50%
drawbox=10:20:200:60:red@@0.5"
@end example

@section drawtext

Draw text string or text from specified file on top of video using the
libfreetype library.

To enable compilation of this filter you need to configure FFmpeg with
@code{--enable-libfreetype}.

The filter also recognizes strftime() sequences in the provided text
and expands them accordingly. Check the documentation of strftime().

The filter accepts parameters as a list of @var{key}=@var{value} pairs,
separated by ":".

The description of the accepted parameters follows.

@table @option

@item box
Used to draw a box around text using background color.
Value should be either 1 (enable) or 0 (disable).
The default value of @var{box} is 0.

@item boxcolor
The color to be used for drawing box around text.
Either a string (e.g. "yellow") or in 0xRRGGBB[AA] format
(e.g. "0xff00ff"), possibly followed by an alpha specifier.
The default value of @var{boxcolor} is "white".

@item draw
Set an expression which specifies if the text should be drawn. If the
expression evaluates to 0, the text is not drawn. This is useful for
specifying that the text should be drawn only when specific conditions
are met.

Default value is "1".

See below for the list of accepted constants and functions.

@item fix_bounds
If true, check and fix text coords to avoid clipping.

@item fontcolor
The color to be used for drawing fonts.
Either a string (e.g. "red") or in 0xRRGGBB[AA] format
(e.g. "0xff000033"), possibly followed by an alpha specifier.
The default value of @var{fontcolor} is "black".

@item fontfile
The font file to be used for drawing text. Path must be included.
This parameter is mandatory.

@item fontsize
The font size to be used for drawing text.
The default value of @var{fontsize} is 16.

@item ft_load_flags
Flags to be used for loading the fonts.

The flags map the corresponding flags supported by libfreetype, and are
a combination of the following values:
@table @var
@item default
@item no_scale
@item no_hinting
@item render
@item no_bitmap
@item vertical_layout
@item force_autohint
@item crop_bitmap
@item pedantic
@item ignore_global_advance_width
@item no_recurse
@item ignore_transform
@item monochrome
@item linear_design
@item no_autohint
@item end table
@end table

Default value is "render".

For more information consult the documentation for the FT_LOAD_*
libfreetype flags.

@item shadowcolor
The color to be used for drawing a shadow behind the drawn text.  It
can be a color name (e.g. "yellow") or a string in the 0xRRGGBB[AA]
form (e.g. "0xff00ff"), possibly followed by an alpha specifier.
The default value of @var{shadowcolor} is "black".

@item shadowx, shadowy
The x and y offsets for the text shadow position with respect to the
position of the text. They can be either positive or negative
values. Default value for both is "0".

@item tabsize
The size in number of spaces to use for rendering the tab.
Default value is 4.

@item timecode
Set the initial timecode representation in "hh:mm:ss[:;.]ff"
format. It can be used with or without text parameter. @var{timecode_rate}
option must be specified.

@item timecode_rate, rate, r
Set the timecode frame rate (timecode only).

@item text
The text string to be drawn. The text must be a sequence of UTF-8
encoded characters.
This parameter is mandatory if no file is specified with the parameter
@var{textfile}.

@item textfile
A text file containing text to be drawn. The text must be a sequence
of UTF-8 encoded characters.

This parameter is mandatory if no text string is specified with the
parameter @var{text}.

If both @var{text} and @var{textfile} are specified, an error is thrown.

@item x, y
The expressions which specify the offsets where text will be drawn
within the video frame. They are relative to the top/left border of the
output image.

The default value of @var{x} and @var{y} is "0".

See below for the list of accepted constants and functions.
@end table

The parameters for @var{x} and @var{y} are expressions containing the
following constants and functions:

@table @option
@item dar
input display aspect ratio, it is the same as (@var{w} / @var{h}) * @var{sar}

@item hsub, vsub
horizontal and vertical chroma subsample values. For example for the
pixel format "yuv422p" @var{hsub} is 2 and @var{vsub} is 1.

@item line_h, lh
the height of each text line

@item main_h, h, H
the input height

@item main_w, w, W
the input width

@item max_glyph_a, ascent
the maximum distance from the baseline to the highest/upper grid
coordinate used to place a glyph outline point, for all the rendered
glyphs.
It is a positive value, due to the grid's orientation with the Y axis
upwards.

@item max_glyph_d, descent
the maximum distance from the baseline to the lowest grid coordinate
used to place a glyph outline point, for all the rendered glyphs.
This is a negative value, due to the grid's orientation, with the Y axis
upwards.

@item max_glyph_h
maximum glyph height, that is the maximum height for all the glyphs
contained in the rendered text, it is equivalent to @var{ascent} -
@var{descent}.

@item max_glyph_w
maximum glyph width, that is the maximum width for all the glyphs
contained in the rendered text

@item n
the number of input frame, starting from 0

@item rand(min, max)
return a random number included between @var{min} and @var{max}

@item sar
input sample aspect ratio

@item t
timestamp expressed in seconds, NAN if the input timestamp is unknown

@item text_h, th
the height of the rendered text

@item text_w, tw
the width of the rendered text

@item x, y
the x and y offset coordinates where the text is drawn.

These parameters allow the @var{x} and @var{y} expressions to refer
each other, so you can for example specify @code{y=x/dar}.
@end table

If libavfilter was built with @code{--enable-fontconfig}, then
@option{fontfile} can be a fontconfig pattern or omitted.

Some examples follow.

@itemize

@item
Draw "Test Text" with font FreeSerif, using the default values for the
optional parameters.

@example
drawtext="fontfile=/usr/share/fonts/truetype/freefont/FreeSerif.ttf: text='Test Text'"
@end example

@item
Draw 'Test Text' with font FreeSerif of size 24 at position x=100
and y=50 (counting from the top-left corner of the screen), text is
yellow with a red box around it. Both the text and the box have an
opacity of 20%.

@example
drawtext="fontfile=/usr/share/fonts/truetype/freefont/FreeSerif.ttf: text='Test Text':\
          x=100: y=50: fontsize=24: fontcolor=yellow@@0.2: box=1: boxcolor=red@@0.2"
@end example

Note that the double quotes are not necessary if spaces are not used
within the parameter list.

@item
Show the text at the center of the video frame:
@example
drawtext="fontsize=30:fontfile=FreeSerif.ttf:text='hello world':x=(w-text_w)/2:y=(h-text_h-line_h)/2"
@end example

@item
Show a text line sliding from right to left in the last row of the video
frame. The file @file{LONG_LINE} is assumed to contain a single line
with no newlines.
@example
drawtext="fontsize=15:fontfile=FreeSerif.ttf:text=LONG_LINE:y=h-line_h:x=-50*t"
@end example

@item
Show the content of file @file{CREDITS} off the bottom of the frame and scroll up.
@example
drawtext="fontsize=20:fontfile=FreeSerif.ttf:textfile=CREDITS:y=h-20*t"
@end example

@item
Draw a single green letter "g", at the center of the input video.
The glyph baseline is placed at half screen height.
@example
drawtext="fontsize=60:fontfile=FreeSerif.ttf:fontcolor=green:text=g:x=(w-max_glyph_w)/2:y=h/2-ascent"
@end example

@item
Show text for 1 second every 3 seconds:
@example
drawtext="fontfile=FreeSerif.ttf:fontcolor=white:x=100:y=x/dar:draw=lt(mod(t\\,3)\\,1):text='blink'"
@end example

@item
Use fontconfig to set the font. Note that the colons need to be escaped.
@example
drawtext='fontfile=Linux Libertine O-40\\:style=Semibold:text=FFmpeg'
@end example

@end itemize

For more information about libfreetype, check:
@url{http://www.freetype.org/}.

For more information about fontconfig, check:
@url{http://freedesktop.org/software/fontconfig/fontconfig-user.html}.

@section fade

Apply fade-in/out effect to input video.

It accepts the parameters:
@var{type}:@var{start_frame}:@var{nb_frames}[:@var{options}]

@var{type} specifies if the effect type, can be either "in" for
fade-in, or "out" for a fade-out effect.

@var{start_frame} specifies the number of the start frame for starting
to apply the fade effect.

@var{nb_frames} specifies the number of frames for which the fade
effect has to last. At the end of the fade-in effect the output video
will have the same intensity as the input video, at the end of the
fade-out transition the output video will be completely black.

@var{options} is an optional sequence of @var{key}=@var{value} pairs,
separated by ":". The description of the accepted options follows.

@table @option

@item type, t
See @var{type}.

@item start_frame, s
See @var{start_frame}.

@item nb_frames, n
See @var{nb_frames}.

@item alpha
If set to 1, fade only alpha channel, if one exists on the input.
Default value is 0.
@end table

A few usage examples follow, usable too as test scenarios.
@example
# fade in first 30 frames of video
fade=in:0:30

# fade out last 45 frames of a 200-frame video
fade=out:155:45

# fade in first 25 frames and fade out last 25 frames of a 1000-frame video
fade=in:0:25, fade=out:975:25

# make first 5 frames black, then fade in from frame 5-24
fade=in:5:20

# fade in alpha over first 25 frames of video
fade=in:0:25:alpha=1
@end example

@section fieldorder

Transform the field order of the input video.

It accepts one parameter which specifies the required field order that
the input interlaced video will be transformed to. The parameter can
assume one of the following values:

@table @option
@item 0 or bff
output bottom field first
@item 1 or tff
output top field first
@end table

Default value is "tff".

Transformation is achieved by shifting the picture content up or down
by one line, and filling the remaining line with appropriate picture content.
This method is consistent with most broadcast field order converters.

If the input video is not flagged as being interlaced, or it is already
flagged as being of the required output field order then this filter does
not alter the incoming video.

This filter is very useful when converting to or from PAL DV material,
which is bottom field first.

For example:
@example
ffmpeg -i in.vob -vf "fieldorder=bff" out.dv
@end example

@section fifo

Buffer input images and send them when they are requested.

This filter is mainly useful when auto-inserted by the libavfilter
framework.

The filter does not take parameters.

@section format

Convert the input video to one of the specified pixel formats.
Libavfilter will try to pick one that is supported for the input to
the next filter.

The filter accepts a list of pixel format names, separated by ":",
for example "yuv420p:monow:rgb24".

Some examples follow:
@example
# convert the input video to the format "yuv420p"
format=yuv420p

# convert the input video to any of the formats in the list
format=yuv420p:yuv444p:yuv410p
@end example

@section fps

Convert the video to specified constant framerate by duplicating or dropping
frames as necessary.

This filter accepts the following named parameters:
@table @option

@item fps
Desired output framerate.

@end table

@anchor{frei0r}
@section frei0r

Apply a frei0r effect to the input video.

To enable compilation of this filter you need to install the frei0r
header and configure FFmpeg with @code{--enable-frei0r}.

The filter supports the syntax:
@example
@var{filter_name}[@{:|=@}@var{param1}:@var{param2}:...:@var{paramN}]
@end example

@var{filter_name} is the name to the frei0r effect to load. If the
environment variable @env{FREI0R_PATH} is defined, the frei0r effect
is searched in each one of the directories specified by the colon
separated list in @env{FREIOR_PATH}, otherwise in the standard frei0r
paths, which are in this order: @file{HOME/.frei0r-1/lib/},
@file{/usr/local/lib/frei0r-1/}, @file{/usr/lib/frei0r-1/}.

@var{param1}, @var{param2}, ... , @var{paramN} specify the parameters
for the frei0r effect.

A frei0r effect parameter can be a boolean (whose values are specified
with "y" and "n"), a double, a color (specified by the syntax
@var{R}/@var{G}/@var{B}, @var{R}, @var{G}, and @var{B} being float
numbers from 0.0 to 1.0) or by an @code{av_parse_color()} color
description), a position (specified by the syntax @var{X}/@var{Y},
@var{X} and @var{Y} being float numbers) and a string.

The number and kind of parameters depend on the loaded effect. If an
effect parameter is not specified the default value is set.

Some examples follow:
@example
# apply the distort0r effect, set the first two double parameters
frei0r=distort0r:0.5:0.01

# apply the colordistance effect, takes a color as first parameter
frei0r=colordistance:0.2/0.3/0.4
frei0r=colordistance:violet
frei0r=colordistance:0x112233

# apply the perspective effect, specify the top left and top right
# image positions
frei0r=perspective:0.2/0.2:0.8/0.2
@end example

For more information see:
@url{http://piksel.org/frei0r}

@section gradfun

Fix the banding artifacts that are sometimes introduced into nearly flat
regions by truncation to 8bit color depth.
Interpolate the gradients that should go where the bands are, and
dither them.

This filter is designed for playback only.  Do not use it prior to
lossy compression, because compression tends to lose the dither and
bring back the bands.

The filter takes two optional parameters, separated by ':':
@var{strength}:@var{radius}

@var{strength} is the maximum amount by which the filter will change
any one pixel. Also the threshold for detecting nearly flat
regions. Acceptable values range from .51 to 255, default value is
1.2, out-of-range values will be clipped to the valid range.

@var{radius} is the neighborhood to fit the gradient to. A larger
radius makes for smoother gradients, but also prevents the filter from
modifying the pixels near detailed regions. Acceptable values are
8-32, default value is 16, out-of-range values will be clipped to the
valid range.

@example
# default parameters
gradfun=1.2:16

# omitting radius
gradfun=1.2
@end example

@section hflip

Flip the input video horizontally.

For example to horizontally flip the input video with @command{ffmpeg}:
@example
ffmpeg -i in.avi -vf "hflip" out.avi
@end example

@section hqdn3d

High precision/quality 3d denoise filter. This filter aims to reduce
image noise producing smooth images and making still images really
still. It should enhance compressibility.

It accepts the following optional parameters:
@var{luma_spatial}:@var{chroma_spatial}:@var{luma_tmp}:@var{chroma_tmp}

@table @option
@item luma_spatial
a non-negative float number which specifies spatial luma strength,
defaults to 4.0

@item chroma_spatial
a non-negative float number which specifies spatial chroma strength,
defaults to 3.0*@var{luma_spatial}/4.0

@item luma_tmp
a float number which specifies luma temporal strength, defaults to
6.0*@var{luma_spatial}/4.0

@item chroma_tmp
a float number which specifies chroma temporal strength, defaults to
@var{luma_tmp}*@var{chroma_spatial}/@var{luma_spatial}
@end table

@section idet

Interlaceing detect filter. This filter tries to detect if the input is
interlaced or progressive. Top or bottom field first.

@section lut, lutrgb, lutyuv

Compute a look-up table for binding each pixel component input value
to an output value, and apply it to input video.

@var{lutyuv} applies a lookup table to a YUV input video, @var{lutrgb}
to an RGB input video.

These filters accept in input a ":"-separated list of options, which
specify the expressions used for computing the lookup table for the
corresponding pixel component values.

The @var{lut} filter requires either YUV or RGB pixel formats in
input, and accepts the options:
@table @option
@item c0
first  pixel component
@item c1
second pixel component
@item c2
third  pixel component
@item c3
fourth pixel component, corresponds to the alpha component
@end table

The exact component associated to each option depends on the format in
input.

The @var{lutrgb} filter requires RGB pixel formats in input, and
accepts the options:
@table @option
@item r
red component
@item g
green component
@item b
blue component
@item a
alpha component
@end table

The @var{lutyuv} filter requires YUV pixel formats in input, and
accepts the options:
@table @option
@item y
Y/luminance component
@item u
U/Cb component
@item v
V/Cr component
@item a
alpha component
@end table

The expressions can contain the following constants and functions:

@table @option
@item w, h
the input width and height

@item val
input value for the pixel component

@item clipval
the input value clipped in the @var{minval}-@var{maxval} range

@item maxval
maximum value for the pixel component

@item minval
minimum value for the pixel component

@item negval
the negated value for the pixel component value clipped in the
@var{minval}-@var{maxval} range , it corresponds to the expression
"maxval-clipval+minval"

@item clip(val)
the computed value in @var{val} clipped in the
@var{minval}-@var{maxval} range

@item gammaval(gamma)
the computed gamma correction value of the pixel component value
clipped in the @var{minval}-@var{maxval} range, corresponds to the
expression
"pow((clipval-minval)/(maxval-minval)\,@var{gamma})*(maxval-minval)+minval"

@end table

All expressions default to "val".

Some examples follow:
@example
# negate input video
lutrgb="r=maxval+minval-val:g=maxval+minval-val:b=maxval+minval-val"
lutyuv="y=maxval+minval-val:u=maxval+minval-val:v=maxval+minval-val"

# the above is the same as
lutrgb="r=negval:g=negval:b=negval"
lutyuv="y=negval:u=negval:v=negval"

# negate luminance
lutyuv=y=negval

# remove chroma components, turns the video into a graytone image
lutyuv="u=128:v=128"

# apply a luma burning effect
lutyuv="y=2*val"

# remove green and blue components
lutrgb="g=0:b=0"

# set a constant alpha channel value on input
format=rgba,lutrgb=a="maxval-minval/2"

# correct luminance gamma by a 0.5 factor
lutyuv=y=gammaval(0.5)
@end example

@section mp

Apply an MPlayer filter to the input video.

This filter provides a wrapper around most of the filters of
MPlayer/MEncoder.

This wrapper is considered experimental. Some of the wrapped filters
may not work properly and we may drop support for them, as they will
be implemented natively into FFmpeg. Thus you should avoid
depending on them when writing portable scripts.

The filters accepts the parameters:
@var{filter_name}[:=]@var{filter_params}

@var{filter_name} is the name of a supported MPlayer filter,
@var{filter_params} is a string containing the parameters accepted by
the named filter.

The list of the currently supported filters follows:
@table @var
@item decimate
@item denoise3d
@item detc
@item dint
@item divtc
@item down3dright
@item dsize
@item eq2
@item eq
@item field
@item fil
@item fixpts
@item framestep
@item fspp
@item geq
@item harddup
@item hqdn3d
@item hue
@item il
@item ilpack
@item ivtc
@item kerndeint
@item mcdeint
@item noise
@item ow
@item palette
@item perspective
@item phase
@item pp7
@item pullup
@item qp
@item rectangle
@item rotate
@item sab
@item smartblur
@item softpulldown
@item softskip
@item spp
@item telecine
@item tile
@item tinterlace
@item unsharp
@item uspp
@item yuvcsp
@item yvu9
@end table

The parameter syntax and behavior for the listed filters are the same
of the corresponding MPlayer filters. For detailed instructions check
the "VIDEO FILTERS" section in the MPlayer manual.

Some examples follow:
@example
# adjust gamma, brightness, contrast
mp=eq2=1.0:2:0.5

# tweak hue and saturation
mp=hue=100:-10
@end example

See also mplayer(1), @url{http://www.mplayerhq.hu/}.

@section negate

Negate input video.

This filter accepts an integer in input, if non-zero it negates the
alpha component (if available). The default value in input is 0.

@section noformat

Force libavfilter not to use any of the specified pixel formats for the
input to the next filter.

The filter accepts a list of pixel format names, separated by ":",
for example "yuv420p:monow:rgb24".

Some examples follow:
@example
# force libavfilter to use a format different from "yuv420p" for the
# input to the vflip filter
noformat=yuv420p,vflip

# convert the input video to any of the formats not contained in the list
noformat=yuv420p:yuv444p:yuv410p
@end example

@section null

Pass the video source unchanged to the output.

@section ocv

Apply video transform using libopencv.

To enable this filter install libopencv library and headers and
configure FFmpeg with @code{--enable-libopencv}.

The filter takes the parameters: @var{filter_name}@{:=@}@var{filter_params}.

@var{filter_name} is the name of the libopencv filter to apply.

@var{filter_params} specifies the parameters to pass to the libopencv
filter. If not specified the default values are assumed.

Refer to the official libopencv documentation for more precise
information:
@url{http://opencv.willowgarage.com/documentation/c/image_filtering.html}

Follows the list of supported libopencv filters.

@anchor{dilate}
@subsection dilate

Dilate an image by using a specific structuring element.
This filter corresponds to the libopencv function @code{cvDilate}.

It accepts the parameters: @var{struct_el}:@var{nb_iterations}.

@var{struct_el} represents a structuring element, and has the syntax:
@var{cols}x@var{rows}+@var{anchor_x}x@var{anchor_y}/@var{shape}

@var{cols} and @var{rows} represent the number of columns and rows of
the structuring element, @var{anchor_x} and @var{anchor_y} the anchor
point, and @var{shape} the shape for the structuring element, and
can be one of the values "rect", "cross", "ellipse", "custom".

If the value for @var{shape} is "custom", it must be followed by a
string of the form "=@var{filename}". The file with name
@var{filename} is assumed to represent a binary image, with each
printable character corresponding to a bright pixel. When a custom
@var{shape} is used, @var{cols} and @var{rows} are ignored, the number
or columns and rows of the read file are assumed instead.

The default value for @var{struct_el} is "3x3+0x0/rect".

@var{nb_iterations} specifies the number of times the transform is
applied to the image, and defaults to 1.

Follow some example:
@example
# use the default values
ocv=dilate

# dilate using a structuring element with a 5x5 cross, iterate two times
ocv=dilate=5x5+2x2/cross:2

# read the shape from the file diamond.shape, iterate two times
# the file diamond.shape may contain a pattern of characters like this:
#   *
#  ***
# *****
#  ***
#   *
# the specified cols and rows are ignored (but not the anchor point coordinates)
ocv=0x0+2x2/custom=diamond.shape:2
@end example

@subsection erode

Erode an image by using a specific structuring element.
This filter corresponds to the libopencv function @code{cvErode}.

The filter accepts the parameters: @var{struct_el}:@var{nb_iterations},
with the same syntax and semantics as the @ref{dilate} filter.

@subsection smooth

Smooth the input video.

The filter takes the following parameters:
@var{type}:@var{param1}:@var{param2}:@var{param3}:@var{param4}.

@var{type} is the type of smooth filter to apply, and can be one of
the following values: "blur", "blur_no_scale", "median", "gaussian",
"bilateral". The default value is "gaussian".

@var{param1}, @var{param2}, @var{param3}, and @var{param4} are
parameters whose meanings depend on smooth type. @var{param1} and
@var{param2} accept integer positive values or 0, @var{param3} and
@var{param4} accept float values.

The default value for @var{param1} is 3, the default value for the
other parameters is 0.

These parameters correspond to the parameters assigned to the
libopencv function @code{cvSmooth}.

@anchor{overlay}
@section overlay

Overlay one video on top of another.

It takes two inputs and one output, the first input is the "main"
video on which the second input is overlayed.

It accepts the parameters: @var{x}:@var{y}[:@var{options}].

@var{x} is the x coordinate of the overlayed video on the main video,
@var{y} is the y coordinate. @var{x} and @var{y} are expressions containing
the following parameters:

@table @option
@item main_w, main_h
main input width and height

@item W, H
same as @var{main_w} and @var{main_h}

@item overlay_w, overlay_h
overlay input width and height

@item w, h
same as @var{overlay_w} and @var{overlay_h}
@end table

@var{options} is an optional list of @var{key}=@var{value} pairs,
separated by ":".

The description of the accepted options follows.

@table @option
@item rgb
If set to 1, force the filter to accept inputs in the RGB
color space. Default value is 0.
@end table

Be aware that frames are taken from each input video in timestamp
order, hence, if their initial timestamps differ, it is a a good idea
to pass the two inputs through a @var{setpts=PTS-STARTPTS} filter to
have them begin in the same zero timestamp, as it does the example for
the @var{movie} filter.

Follow some examples:
@example
# draw the overlay at 10 pixels from the bottom right
# corner of the main video.
overlay=main_w-overlay_w-10:main_h-overlay_h-10

# insert a transparent PNG logo in the bottom left corner of the input
ffmpeg -i input -i logo -filter_complex 'overlay=10:main_h-overlay_h-10' output

# insert 2 different transparent PNG logos (second logo on bottom
# right corner):
ffmpeg -i input -i logo1 -i logo2 -filter_complex
'overlay=10:H-h-10,overlay=W-w-10:H-h-10' output

# add a transparent color layer on top of the main video,
# WxH specifies the size of the main input to the overlay filter
color=red@.3:WxH [over]; [in][over] overlay [out]
@end example

You can chain together more overlays but the efficiency of such
approach is yet to be tested.

@section pad

Add paddings to the input image, and places the original input at the
given coordinates @var{x}, @var{y}.

It accepts the following parameters:
@var{width}:@var{height}:@var{x}:@var{y}:@var{color}.

The parameters @var{width}, @var{height}, @var{x}, and @var{y} are
expressions containing the following constants:

@table @option
@item in_w, in_h
the input video width and height

@item iw, ih
same as @var{in_w} and @var{in_h}

@item out_w, out_h
the output width and height, that is the size of the padded area as
specified by the @var{width} and @var{height} expressions

@item ow, oh
same as @var{out_w} and @var{out_h}

@item x, y
x and y offsets as specified by the @var{x} and @var{y}
expressions, or NAN if not yet specified

@item a
same as @var{iw} / @var{ih}

@item sar
input sample aspect ratio

@item dar
input display aspect ratio, it is the same as (@var{iw} / @var{ih}) * @var{sar}

@item hsub, vsub
horizontal and vertical chroma subsample values. For example for the
pixel format "yuv422p" @var{hsub} is 2 and @var{vsub} is 1.
@end table

Follows the description of the accepted parameters.

@table @option
@item width, height

Specify the size of the output image with the paddings added. If the
value for @var{width} or @var{height} is 0, the corresponding input size
is used for the output.

The @var{width} expression can reference the value set by the
@var{height} expression, and vice versa.

The default value of @var{width} and @var{height} is 0.

@item x, y

Specify the offsets where to place the input image in the padded area
with respect to the top/left border of the output image.

The @var{x} expression can reference the value set by the @var{y}
expression, and vice versa.

The default value of @var{x} and @var{y} is 0.

@item color

Specify the color of the padded area, it can be the name of a color
(case insensitive match) or a 0xRRGGBB[AA] sequence.

The default value of @var{color} is "black".

@end table

Some examples follow:

@example
# Add paddings with color "violet" to the input video. Output video
# size is 640x480, the top-left corner of the input video is placed at
# column 0, row 40.
pad=640:480:0:40:violet

# pad the input to get an output with dimensions increased bt 3/2,
# and put the input video at the center of the padded area
pad="3/2*iw:3/2*ih:(ow-iw)/2:(oh-ih)/2"

# pad the input to get a squared output with size equal to the maximum
# value between the input width and height, and put the input video at
# the center of the padded area
pad="max(iw\,ih):ow:(ow-iw)/2:(oh-ih)/2"

# pad the input to get a final w/h ratio of 16:9
pad="ih*16/9:ih:(ow-iw)/2:(oh-ih)/2"

# for anamorphic video, in order to set the output display aspect ratio,
# it is necessary to use sar in the expression, according to the relation:
# (ih * X / ih) * sar = output_dar
# X = output_dar / sar
pad="ih*16/9/sar:ih:(ow-iw)/2:(oh-ih)/2"

# double output size and put the input video in the bottom-right
# corner of the output padded area
pad="2*iw:2*ih:ow-iw:oh-ih"
@end example

@section pixdesctest

Pixel format descriptor test filter, mainly useful for internal
testing. The output video should be equal to the input video.

For example:
@example
format=monow, pixdesctest
@end example

can be used to test the monowhite pixel format descriptor definition.

@section removelogo

Suppress a TV station logo, using an image file to determine which
pixels comprise the logo. It works by filling in the pixels that
comprise the logo with neighboring pixels.

This filter requires one argument which specifies the filter bitmap
file, which can be any image format supported by libavformat. The
width and height of the image file must match those of the video
stream being processed.

Pixels in the provided bitmap image with a value of zero are not
considered part of the logo, non-zero pixels are considered part of
the logo. If you use white (255) for the logo and black (0) for the
rest, you will be safe. For making the filter bitmap, it is
recommended to take a screen capture of a black frame with the logo
visible, and then using a threshold filter followed by the erode
filter once or twice.

If needed, little splotches can be fixed manually. Remember that if
logo pixels are not covered, the filter quality will be much
reduced. Marking too many pixels as part of the logo does not hurt as
much, but it will increase the amount of blurring needed to cover over
the image and will destroy more information than necessary, and extra
pixels will slow things down on a large logo.

@section scale

Scale the input video to @var{width}:@var{height}[:@var{interl}=@{1|-1@}] and/or convert the image format.

The scale filter forces the output display aspect ratio to be the same
of the input, by changing the output sample aspect ratio.

The parameters @var{width} and @var{height} are expressions containing
the following constants:

@table @option
@item in_w, in_h
the input width and height

@item iw, ih
same as @var{in_w} and @var{in_h}

@item out_w, out_h
the output (cropped) width and height

@item ow, oh
same as @var{out_w} and @var{out_h}

@item a
same as @var{iw} / @var{ih}

@item sar
input sample aspect ratio

@item dar
input display aspect ratio, it is the same as (@var{iw} / @var{ih}) * @var{sar}

@item hsub, vsub
horizontal and vertical chroma subsample values. For example for the
pixel format "yuv422p" @var{hsub} is 2 and @var{vsub} is 1.
@end table

If the input image format is different from the format requested by
the next filter, the scale filter will convert the input to the
requested format.

If the value for @var{width} or @var{height} is 0, the respective input
size is used for the output.

If the value for @var{width} or @var{height} is -1, the scale filter will
use, for the respective output size, a value that maintains the aspect
ratio of the input image.

The default value of @var{width} and @var{height} is 0.

Valid values for the optional parameter @var{interl} are:

@table @option
@item 1
force interlaced aware scaling

@item -1
select interlaced aware scaling depending on whether the source frames
are flagged as interlaced or not
@end table

Unless @var{interl} is set to one of the above options, interlaced scaling will not be used.

Some examples follow:
@example
# scale the input video to a size of 200x100.
scale=200:100

# scale the input to 2x
scale=2*iw:2*ih
# the above is the same as
scale=2*in_w:2*in_h

# scale the input to 2x with forced interlaced scaling
scale=2*iw:2*ih:interl=1

# scale the input to half size
scale=iw/2:ih/2

# increase the width, and set the height to the same size
scale=3/2*iw:ow

# seek for Greek harmony
scale=iw:1/PHI*iw
scale=ih*PHI:ih

# increase the height, and set the width to 3/2 of the height
scale=3/2*oh:3/5*ih

# increase the size, but make the size a multiple of the chroma
scale="trunc(3/2*iw/hsub)*hsub:trunc(3/2*ih/vsub)*vsub"

# increase the width to a maximum of 500 pixels, keep the same input aspect ratio
scale='min(500\, iw*3/2):-1'
@end example

@section select
Select frames to pass in output.

It accepts in input an expression, which is evaluated for each input
frame. If the expression is evaluated to a non-zero value, the frame
is selected and passed to the output, otherwise it is discarded.

The expression can contain the following constants:

@table @option
@item n
the sequential number of the filtered frame, starting from 0

@item selected_n
the sequential number of the selected frame, starting from 0

@item prev_selected_n
the sequential number of the last selected frame, NAN if undefined

@item TB
timebase of the input timestamps

@item pts
the PTS (Presentation TimeStamp) of the filtered video frame,
expressed in @var{TB} units, NAN if undefined

@item t
the PTS (Presentation TimeStamp) of the filtered video frame,
expressed in seconds, NAN if undefined

@item prev_pts
the PTS of the previously filtered video frame, NAN if undefined

@item prev_selected_pts
the PTS of the last previously filtered video frame, NAN if undefined

@item prev_selected_t
the PTS of the last previously selected video frame, NAN if undefined

@item start_pts
the PTS of the first video frame in the video, NAN if undefined

@item start_t
the time of the first video frame in the video, NAN if undefined

@item pict_type
the type of the filtered frame, can assume one of the following
values:
@table @option
@item I
@item P
@item B
@item S
@item SI
@item SP
@item BI
@end table

@item interlace_type
the frame interlace type, can assume one of the following values:
@table @option
@item PROGRESSIVE
the frame is progressive (not interlaced)
@item TOPFIRST
the frame is top-field-first
@item BOTTOMFIRST
the frame is bottom-field-first
@end table

@item key
1 if the filtered frame is a key-frame, 0 otherwise

@item pos
the position in the file of the filtered frame, -1 if the information
is not available (e.g. for synthetic video)
@end table

The default value of the select expression is "1".

Some examples follow:

@example
# select all frames in input
select

# the above is the same as:
select=1

# skip all frames:
select=0

# select only I-frames
select='eq(pict_type\,I)'

# select one frame every 100
select='not(mod(n\,100))'

# select only frames contained in the 10-20 time interval
select='gte(t\,10)*lte(t\,20)'

# select only I frames contained in the 10-20 time interval
select='gte(t\,10)*lte(t\,20)*eq(pict_type\,I)'

# select frames with a minimum distance of 10 seconds
select='isnan(prev_selected_t)+gte(t-prev_selected_t\,10)'
@end example

@section setdar, setsar

The @code{setdar} filter sets the Display Aspect Ratio for the filter
output video.

This is done by changing the specified Sample (aka Pixel) Aspect
Ratio, according to the following equation:
@example
@var{DAR} = @var{HORIZONTAL_RESOLUTION} / @var{VERTICAL_RESOLUTION} * @var{SAR}
@end example

Keep in mind that the @code{setdar} filter does not modify the pixel
dimensions of the video frame. Also the display aspect ratio set by
this filter may be changed by later filters in the filterchain,
e.g. in case of scaling or if another "setdar" or a "setsar" filter is
applied.

The @code{setsar} filter sets the Sample (aka Pixel) Aspect Ratio for
the filter output video.

Note that as a consequence of the application of this filter, the
output display aspect ratio will change according to the equation
above.

Keep in mind that the sample aspect ratio set by the @code{setsar}
filter may be changed by later filters in the filterchain, e.g. if
another "setsar" or a "setdar" filter is applied.

The @code{setdar} and @code{setsar} filters accept a parameter string
which represents the wanted aspect ratio.  The parameter can
be a floating point number string, an expression, or a string of the form
@var{num}:@var{den}, where @var{num} and @var{den} are the numerator
and denominator of the aspect ratio. If the parameter is not
specified, it is assumed the value "0:1".

For example to change the display aspect ratio to 16:9, specify:
@example
setdar=16:9
@end example

The example above is equivalent to:
@example
setdar=1.77777
@end example

To change the sample aspect ratio to 10:11, specify:
@example
setsar=10:11
@end example

@section setfield

Force field for the output video frame.

The @code{setfield} filter marks the interlace type field for the
output frames. It does not change the input frame, but only sets the
corresponding property, which affects how the frame is treated by
following filters (e.g. @code{fieldorder} or @code{yadif}).

It accepts a string parameter, which can assume the following values:
@table @samp
@item auto
Keep the same field property.

@item bff
Mark the frame as bottom-field-first.

@item tff
Mark the frame as top-field-first.

@item prog
Mark the frame as progressive.
@end table

@section setpts

Change the PTS (presentation timestamp) of the input video frames.

Accept in input an expression evaluated through the eval API, which
can contain the following constants:

@table @option
@item PTS
the presentation timestamp in input

@item N
the count of the input frame, starting from 0.

@item STARTPTS
the PTS of the first video frame

@item INTERLACED
tell if the current frame is interlaced

@item POS
original position in the file of the frame, or undefined if undefined
for the current frame

@item PREV_INPTS
previous input PTS

@item PREV_OUTPTS
previous output PTS

@end table

Some examples follow:

@example
# start counting PTS from zero
setpts=PTS-STARTPTS

# fast motion
setpts=0.5*PTS

# slow motion
setpts=2.0*PTS

# fixed rate 25 fps
setpts=N/(25*TB)

# fixed rate 25 fps with some jitter
setpts='1/(25*TB) * (N + 0.05 * sin(N*2*PI/25))'
@end example

@section settb

Set the timebase to use for the output frames timestamps.
It is mainly useful for testing timebase configuration.

It accepts in input an arithmetic expression representing a rational.
The expression can contain the constants "AVTB" (the
default timebase), and "intb" (the input timebase).

The default value for the input is "intb".

Follow some examples.

@example
# set the timebase to 1/25
settb=1/25

# set the timebase to 1/10
settb=0.1

#set the timebase to 1001/1000
settb=1+0.001

#set the timebase to 2*intb
settb=2*intb

#set the default timebase value
settb=AVTB
@end example

@section showinfo

Show a line containing various information for each input video frame.
The input video is not modified.

The shown line contains a sequence of key/value pairs of the form
@var{key}:@var{value}.

A description of each shown parameter follows:

@table @option
@item n
sequential number of the input frame, starting from 0

@item pts
Presentation TimeStamp of the input frame, expressed as a number of
time base units. The time base unit depends on the filter input pad.

@item pts_time
Presentation TimeStamp of the input frame, expressed as a number of
seconds

@item pos
position of the frame in the input stream, -1 if this information in
unavailable and/or meaningless (for example in case of synthetic video)

@item fmt
pixel format name

@item sar
sample aspect ratio of the input frame, expressed in the form
@var{num}/@var{den}

@item s
size of the input frame, expressed in the form
@var{width}x@var{height}

@item i
interlaced mode ("P" for "progressive", "T" for top field first, "B"
for bottom field first)

@item iskey
1 if the frame is a key frame, 0 otherwise

@item type
picture type of the input frame ("I" for an I-frame, "P" for a
P-frame, "B" for a B-frame, "?" for unknown type).
Check also the documentation of the @code{AVPictureType} enum and of
the @code{av_get_picture_type_char} function defined in
@file{libavutil/avutil.h}.

@item checksum
Adler-32 checksum (printed in hexadecimal) of all the planes of the input frame

@item plane_checksum
Adler-32 checksum (printed in hexadecimal) of each plane of the input frame,
expressed in the form "[@var{c0} @var{c1} @var{c2} @var{c3}]"
@end table

@section slicify

Pass the images of input video on to next video filter as multiple
slices.

@example
ffmpeg -i in.avi -vf "slicify=32" out.avi
@end example

The filter accepts the slice height as parameter. If the parameter is
not specified it will use the default value of 16.

Adding this in the beginning of filter chains should make filtering
faster due to better use of the memory cache.

@section split

Split input video into several identical outputs.

The filter accepts a single parameter which specifies the number of outputs. If
unspecified, it defaults to 2.

For example
@example
ffmpeg -i INPUT -filter_complex split=5 OUTPUT
@end example
will create 5 copies of the input video.

For example:
@example
[in] split [splitout1][splitout2];
[splitout1] crop=100:100:0:0    [cropout];
[splitout2] pad=200:200:100:100 [padout];
@end example

will create two separate outputs from the same input, one cropped and
one padded.

@section super2xsai

Scale the input by 2x and smooth using the Super2xSaI (Scale and
Interpolate) pixel art scaling algorithm.

Useful for enlarging pixel art images without reducing sharpness.

@section swapuv
Swap U & V plane.

@section thumbnail
Select the most representative frame in a given sequence of consecutive frames.

It accepts as argument the frames batch size to analyze (default @var{N}=100);
in a set of @var{N} frames, the filter will pick one of them, and then handle
the next batch of @var{N} frames until the end.

Since the filter keeps track of the whole frames sequence, a bigger @var{N}
value will result in a higher memory usage, so a high value is not recommended.

The following example extract one picture each 50 frames:
@example
thumbnail=50
@end example

Complete example of a thumbnail creation with @command{ffmpeg}:
@example
ffmpeg -i in.avi -vf thumbnail,scale=300:200 -frames:v 1 out.png
@end example

@section tile

Tile several successive frames together.

It accepts as argument the tile size (i.e. the number of lines and columns)
in the form "@var{w}x@var{h}".

For example, produce 8×8 PNG tiles of all keyframes (@option{-skip_frame
nokey}) in a movie:
@example
ffmpeg -skip_frame nokey -i file.avi -vf 'scale=128:72,tile=8x8' -an -vsync 0 keyframes%03d.png
@end example
The @option{-vsync 0} is necessary to prevent @command{ffmpeg} from
duplicating each output frame to accomodate the originally detected frame
rate.

@section tinterlace

Perform various types of temporal field interlacing.

Frames are counted starting from 1, so the first input frame is
considered odd.

This filter accepts a single parameter specifying the mode. Available
modes are:

@table @samp
@item merge, 0
Move odd frames into the upper field, even into the lower field,
generating a double height frame at half framerate.

@item drop_odd, 1
Only output even frames, odd frames are dropped, generating a frame with
unchanged height at half framerate.

@item drop_even, 2
Only output odd frames, even frames are dropped, generating a frame with
unchanged height at half framerate.

@item pad, 3
Expand each frame to full height, but pad alternate lines with black,
generating a frame with double height at the same input framerate.

@item interleave_top, 4
Interleave the upper field from odd frames with the lower field from
even frames, generating a frame with unchanged height at half framerate.

@item interleave_bottom, 5
Interleave the lower field from odd frames with the upper field from
even frames, generating a frame with unchanged height at half framerate.

@item interlacex2, 6
Double frame rate with unchanged height. Frames are inserted each
containing the second temporal field from the previous input frame and
the first temporal field from the next input frame. This mode relies on
the top_field_first flag. Useful for interlaced video displays with no
field synchronisation.
@end table

Numeric values are deprecated but are accepted for backward
compatibility reasons.

Default mode is @code{merge}.

@section transpose

Transpose rows with columns in the input video and optionally flip it.

It accepts a parameter representing an integer, which can assume the
values:

@table @samp
@item 0
Rotate by 90 degrees counterclockwise and vertically flip (default), that is:
@example
L.R     L.l
. . ->  . .
l.r     R.r
@end example

@item 1
Rotate by 90 degrees clockwise, that is:
@example
L.R     l.L
. . ->  . .
l.r     r.R
@end example

@item 2
Rotate by 90 degrees counterclockwise, that is:
@example
L.R     R.r
. . ->  . .
l.r     L.l
@end example

@item 3
Rotate by 90 degrees clockwise and vertically flip, that is:
@example
L.R     r.R
. . ->  . .
l.r     l.L
@end example
@end table

@section unsharp

Sharpen or blur the input video.

It accepts the following parameters:
@var{luma_msize_x}:@var{luma_msize_y}:@var{luma_amount}:@var{chroma_msize_x}:@var{chroma_msize_y}:@var{chroma_amount}

Negative values for the amount will blur the input video, while positive
values will sharpen. All parameters are optional and default to the
equivalent of the string '5:5:1.0:5:5:0.0'.

@table @option

@item luma_msize_x
Set the luma matrix horizontal size. It can be an integer between 3
and 13, default value is 5.

@item luma_msize_y
Set the luma matrix vertical size. It can be an integer between 3
and 13, default value is 5.

@item luma_amount
Set the luma effect strength. It can be a float number between -2.0
and 5.0, default value is 1.0.

@item chroma_msize_x
Set the chroma matrix horizontal size. It can be an integer between 3
and 13, default value is 5.

@item chroma_msize_y
Set the chroma matrix vertical size. It can be an integer between 3
and 13, default value is 5.

@item chroma_amount
Set the chroma effect strength. It can be a float number between -2.0
and 5.0, default value is 0.0.

@end table

@example
# Strong luma sharpen effect parameters
unsharp=7:7:2.5

# Strong blur of both luma and chroma parameters
unsharp=7:7:-2:7:7:-2

# Use the default values with @command{ffmpeg}
ffmpeg -i in.avi -vf "unsharp" out.mp4
@end example

@section vflip

Flip the input video vertically.

@example
ffmpeg -i in.avi -vf "vflip" out.avi
@end example

@section yadif

Deinterlace the input video ("yadif" means "yet another deinterlacing
filter").

It accepts the optional parameters: @var{mode}:@var{parity}:@var{auto}.

@var{mode} specifies the interlacing mode to adopt, accepts one of the
following values:

@table @option
@item 0
output 1 frame for each frame
@item 1
output 1 frame for each field
@item 2
like 0 but skips spatial interlacing check
@item 3
like 1 but skips spatial interlacing check
@end table

Default value is 0.

@var{parity} specifies the picture field parity assumed for the input
interlaced video, accepts one of the following values:

@table @option
@item 0
assume top field first
@item 1
assume bottom field first
@item -1
enable automatic detection
@end table

Default value is -1.
If interlacing is unknown or decoder does not export this information,
top field first will be assumed.

@var{auto} specifies if deinterlacer should trust the interlaced flag
and only deinterlace frames marked as interlaced

@table @option
@item 0
deinterlace all frames
@item 1
only deinterlace frames marked as interlaced
@end table

Default value is 0.

@c man end VIDEO FILTERS

@chapter Video Sources
@c man begin VIDEO SOURCES

Below is a description of the currently available video sources.

@section buffer

Buffer video frames, and make them available to the filter chain.

This source is mainly intended for a programmatic use, in particular
through the interface defined in @file{libavfilter/vsrc_buffer.h}.

It accepts the following parameters:
@var{width}:@var{height}:@var{pix_fmt_string}:@var{timebase_num}:@var{timebase_den}:@var{sample_aspect_ratio_num}:@var{sample_aspect_ratio.den}:@var{scale_params}

All the parameters but @var{scale_params} need to be explicitly
defined.

Follows the list of the accepted parameters.

@table @option

@item width, height
Specify the width and height of the buffered video frames.

@item pix_fmt_string
A string representing the pixel format of the buffered video frames.
It may be a number corresponding to a pixel format, or a pixel format
name.

@item timebase_num, timebase_den
Specify numerator and denomitor of the timebase assumed by the
timestamps of the buffered frames.

@item sample_aspect_ratio.num, sample_aspect_ratio.den
Specify numerator and denominator of the sample aspect ratio assumed
by the video frames.

@item scale_params
Specify the optional parameters to be used for the scale filter which
is automatically inserted when an input change is detected in the
input size or format.
@end table

For example:
@example
buffer=320:240:yuv410p:1:24:1:1
@end example

will instruct the source to accept video frames with size 320x240 and
with format "yuv410p", assuming 1/24 as the timestamps timebase and
square pixels (1:1 sample aspect ratio).
Since the pixel format with name "yuv410p" corresponds to the number 6
(check the enum PixelFormat definition in @file{libavutil/pixfmt.h}),
this example corresponds to:
@example
buffer=320:240:6:1:24:1:1
@end example

@section cellauto

Create a pattern generated by an elementary cellular automaton.

The initial state of the cellular automaton can be defined through the
@option{filename}, and @option{pattern} options. If such options are
not specified an initial state is created randomly.

At each new frame a new row in the video is filled with the result of
the cellular automaton next generation. The behavior when the whole
frame is filled is defined by the @option{scroll} option.

This source accepts a list of options in the form of
@var{key}=@var{value} pairs separated by ":". A description of the
accepted options follows.

@table @option
@item filename, f
Read the initial cellular automaton state, i.e. the starting row, from
the specified file.
In the file, each non-whitespace character is considered an alive
cell, a newline will terminate the row, and further characters in the
file will be ignored.

@item pattern, p
Read the initial cellular automaton state, i.e. the starting row, from
the specified string.

Each non-whitespace character in the string is considered an alive
cell, a newline will terminate the row, and further characters in the
string will be ignored.

@item rate, r
Set the video rate, that is the number of frames generated per second.
Default is 25.

@item random_fill_ratio, ratio
Set the random fill ratio for the initial cellular automaton row. It
is a floating point number value ranging from 0 to 1, defaults to
1/PHI.

This option is ignored when a file or a pattern is specified.

@item random_seed, seed
Set the seed for filling randomly the initial row, must be an integer
included between 0 and UINT32_MAX. If not specified, or if explicitly
set to -1, the filter will try to use a good random seed on a best
effort basis.

@item rule
Set the cellular automaton rule, it is a number ranging from 0 to 255.
Default value is 110.

@item size, s
Set the size of the output video.

If @option{filename} or @option{pattern} is specified, the size is set
by default to the width of the specified initial state row, and the
height is set to @var{width} * PHI.

If @option{size} is set, it must contain the width of the specified
pattern string, and the specified pattern will be centered in the
larger row.

If a filename or a pattern string is not specified, the size value
defaults to "320x518" (used for a randomly generated initial state).

@item scroll
If set to 1, scroll the output upward when all the rows in the output
have been already filled. If set to 0, the new generated row will be
written over the top row just after the bottom row is filled.
Defaults to 1.

@item start_full, full
If set to 1, completely fill the output with generated rows before
outputting the first frame.
This is the default behavior, for disabling set the value to 0.

@item stitch
If set to 1, stitch the left and right row edges together.
This is the default behavior, for disabling set the value to 0.
@end table

@subsection Examples

@itemize
@item
Read the initial state from @file{pattern}, and specify an output of
size 200x400.
@example
cellauto=f=pattern:s=200x400
@end example

@item
Generate a random initial row with a width of 200 cells, with a fill
ratio of 2/3:
@example
cellauto=ratio=2/3:s=200x200
@end example

@item
Create a pattern generated by rule 18 starting by a single alive cell
centered on an initial row with width 100:
@example
cellauto=p=@@:s=100x400:full=0:rule=18
@end example

@item
Specify a more elaborated initial pattern:
@example
cellauto=p='@@@@ @@ @@@@':s=100x400:full=0:rule=18
@end example

@end itemize

@section color

Provide an uniformly colored input.

It accepts the following parameters:
@var{color}:@var{frame_size}:@var{frame_rate}

Follows the description of the accepted parameters.

@table @option

@item color
Specify the color of the source. It can be the name of a color (case
insensitive match) or a 0xRRGGBB[AA] sequence, possibly followed by an
alpha specifier. The default value is "black".

@item frame_size
Specify the size of the sourced video, it may be a string of the form
@var{width}x@var{height}, or the name of a size abbreviation. The
default value is "320x240".

@item frame_rate
Specify the frame rate of the sourced video, as the number of frames
generated per second. It has to be a string in the format
@var{frame_rate_num}/@var{frame_rate_den}, an integer number, a float
number or a valid video frame rate abbreviation. The default value is
"25".

@end table

For example the following graph description will generate a red source
with an opacity of 0.2, with size "qcif" and a frame rate of 10
frames per second, which will be overlayed over the source connected
to the pad with identifier "in".

@example
"color=red@@0.2:qcif:10 [color]; [in][color] overlay [out]"
@end example

@section movie

Read a video stream from a movie container.

It accepts the syntax: @var{movie_name}[:@var{options}] where
@var{movie_name} is the name of the resource to read (not necessarily
a file but also a device or a stream accessed through some protocol),
and @var{options} is an optional sequence of @var{key}=@var{value}
pairs, separated by ":".

The description of the accepted options follows.

@table @option

@item format_name, f
Specifies the format assumed for the movie to read, and can be either
the name of a container or an input device. If not specified the
format is guessed from @var{movie_name} or by probing.

@item seek_point, sp
Specifies the seek point in seconds, the frames will be output
starting from this seek point, the parameter is evaluated with
@code{av_strtod} so the numerical value may be suffixed by an IS
postfix. Default value is "0".

@item stream_index, si
Specifies the index of the video stream to read. If the value is -1,
the best suited video stream will be automatically selected. Default
value is "-1".

@item loop
Specifies how many times to read the video stream in sequence.
If the value is less than 1, the stream will be read again and again.
Default value is "1".

Note that when the movie is looped the source timestamps are not
changed, so it will generate non monotonically increasing timestamps.
@end table

This filter allows to overlay a second video on top of main input of
a filtergraph as shown in this graph:
@example
input -----------> deltapts0 --> overlay --> output
                                    ^
                                    |
movie --> scale--> deltapts1 -------+
@end example

Some examples follow:
@example
# skip 3.2 seconds from the start of the avi file in.avi, and overlay it
# on top of the input labelled as "in".
movie=in.avi:seek_point=3.2, scale=180:-1, setpts=PTS-STARTPTS [movie];
[in] setpts=PTS-STARTPTS, [movie] overlay=16:16 [out]

# read from a video4linux2 device, and overlay it on top of the input
# labelled as "in"
movie=/dev/video0:f=video4linux2, scale=180:-1, setpts=PTS-STARTPTS [movie];
[in] setpts=PTS-STARTPTS, [movie] overlay=16:16 [out]

@end example

@section mptestsrc

Generate various test patterns, as generated by the MPlayer test filter.

The size of the generated video is fixed, and is 256x256.
This source is useful in particular for testing encoding features.

This source accepts an optional sequence of @var{key}=@var{value} pairs,
separated by ":". The description of the accepted options follows.

@table @option

@item rate, r
Specify the frame rate of the sourced video, as the number of frames
generated per second. It has to be a string in the format
@var{frame_rate_num}/@var{frame_rate_den}, an integer number, a float
number or a valid video frame rate abbreviation. The default value is
"25".

@item duration, d
Set the video duration of the sourced video. The accepted syntax is:
@example
[-]HH:MM:SS[.m...]
[-]S+[.m...]
@end example
See also the function @code{av_parse_time()}.

If not specified, or the expressed duration is negative, the video is
supposed to be generated forever.

@item test, t

Set the number or the name of the test to perform. Supported tests are:
@table @option
@item dc_luma
@item dc_chroma
@item freq_luma
@item freq_chroma
@item amp_luma
@item amp_chroma
@item cbp
@item mv
@item ring1
@item ring2
@item all
@end table

Default value is "all", which will cycle through the list of all tests.
@end table

For example the following:
@example
testsrc=t=dc_luma
@end example

will generate a "dc_luma" test pattern.

@section frei0r_src

Provide a frei0r source.

To enable compilation of this filter you need to install the frei0r
header and configure FFmpeg with @code{--enable-frei0r}.

The source supports the syntax:
@example
@var{size}:@var{rate}:@var{src_name}[@{=|:@}@var{param1}:@var{param2}:...:@var{paramN}]
@end example

@var{size} is the size of the video to generate, may be a string of the
form @var{width}x@var{height} or a frame size abbreviation.
@var{rate} is the rate of the video to generate, may be a string of
the form @var{num}/@var{den} or a frame rate abbreviation.
@var{src_name} is the name to the frei0r source to load. For more
information regarding frei0r and how to set the parameters read the
section @ref{frei0r} in the description of the video filters.

Some examples follow:
@example
# generate a frei0r partik0l source with size 200x200 and frame rate 10
# which is overlayed on the overlay filter main input
frei0r_src=200x200:10:partik0l=1234 [overlay]; [in][overlay] overlay
@end example

@section life

Generate a life pattern.

This source is based on a generalization of John Conway's life game.

The sourced input represents a life grid, each pixel represents a cell
which can be in one of two possible states, alive or dead. Every cell
interacts with its eight neighbours, which are the cells that are
horizontally, vertically, or diagonally adjacent.

At each interaction the grid evolves according to the adopted rule,
which specifies the number of neighbor alive cells which will make a
cell stay alive or born. The @option{rule} option allows to specify
the rule to adopt.

This source accepts a list of options in the form of
@var{key}=@var{value} pairs separated by ":". A description of the
accepted options follows.

@table @option
@item filename, f
Set the file from which to read the initial grid state. In the file,
each non-whitespace character is considered an alive cell, and newline
is used to delimit the end of each row.

If this option is not specified, the initial grid is generated
randomly.

@item rate, r
Set the video rate, that is the number of frames generated per second.
Default is 25.

@item random_fill_ratio, ratio
Set the random fill ratio for the initial random grid. It is a
floating point number value ranging from 0 to 1, defaults to 1/PHI.
It is ignored when a file is specified.

@item random_seed, seed
Set the seed for filling the initial random grid, must be an integer
included between 0 and UINT32_MAX. If not specified, or if explicitly
set to -1, the filter will try to use a good random seed on a best
effort basis.

@item rule
Set the life rule.

A rule can be specified with a code of the kind "S@var{NS}/B@var{NB}",
where @var{NS} and @var{NB} are sequences of numbers in the range 0-8,
@var{NS} specifies the number of alive neighbor cells which make a
live cell stay alive, and @var{NB} the number of alive neighbor cells
which make a dead cell to become alive (i.e. to "born").
"s" and "b" can be used in place of "S" and "B", respectively.

Alternatively a rule can be specified by an 18-bits integer. The 9
high order bits are used to encode the next cell state if it is alive
for each number of neighbor alive cells, the low order bits specify
the rule for "borning" new cells. Higher order bits encode for an
higher number of neighbor cells.
For example the number 6153 = @code{(12<<9)+9} specifies a stay alive
rule of 12 and a born rule of 9, which corresponds to "S23/B03".

Default value is "S23/B3", which is the original Conway's game of life
rule, and will keep a cell alive if it has 2 or 3 neighbor alive
cells, and will born a new cell if there are three alive cells around
a dead cell.

@item size, s
Set the size of the output video.

If @option{filename} is specified, the size is set by default to the
same size of the input file. If @option{size} is set, it must contain
the size specified in the input file, and the initial grid defined in
that file is centered in the larger resulting area.

If a filename is not specified, the size value defaults to "320x240"
(used for a randomly generated initial grid).

@item stitch
If set to 1, stitch the left and right grid edges together, and the
top and bottom edges also. Defaults to 1.

@item mold
Set cell mold speed. If set, a dead cell will go from @option{death_color} to
@option{mold_color} with a step of @option{mold}. @option{mold} can have a
value from 0 to 255.

@item life_color
Set the color of living (or new born) cells.

@item death_color
Set the color of dead cells. If @option{mold} is set, this is the first color
used to represent a dead cell.

@item mold_color
Set mold color, for definitely dead and moldy cells.
@end table

@subsection Examples

@itemize
@item
Read a grid from @file{pattern}, and center it on a grid of size
300x300 pixels:
@example
life=f=pattern:s=300x300
@end example

@item
Generate a random grid of size 200x200, with a fill ratio of 2/3:
@example
life=ratio=2/3:s=200x200
@end example

@item
Specify a custom rule for evolving a randomly generated grid:
@example
life=rule=S14/B34
@end example

@item
Full example with slow death effect (mold) using @command{ffplay}:
@example
ffplay -f lavfi life=s=300x200:mold=10:r=60:ratio=0.1:death_color=#C83232:life_color=#00ff00,scale=1200:800:flags=16
@end example
@end itemize

@section nullsrc, rgbtestsrc, testsrc

The @code{nullsrc} source returns unprocessed video frames. It is
mainly useful to be employed in analysis / debugging tools, or as the
source for filters which ignore the input data.

The @code{rgbtestsrc} source generates an RGB test pattern useful for
detecting RGB vs BGR issues. You should see a red, green and blue
stripe from top to bottom.

The @code{testsrc} source generates a test video pattern, showing a
color pattern, a scrolling gradient and a timestamp. This is mainly
intended for testing purposes.

These sources accept an optional sequence of @var{key}=@var{value} pairs,
separated by ":". The description of the accepted options follows.

@table @option

@item size, s
Specify the size of the sourced video, it may be a string of the form
@var{width}x@var{height}, or the name of a size abbreviation. The
default value is "320x240".

@item rate, r
Specify the frame rate of the sourced video, as the number of frames
generated per second. It has to be a string in the format
@var{frame_rate_num}/@var{frame_rate_den}, an integer number, a float
number or a valid video frame rate abbreviation. The default value is
"25".

@item sar
Set the sample aspect ratio of the sourced video.

@item duration, d
Set the video duration of the sourced video. The accepted syntax is:
@example
[-]HH[:MM[:SS[.m...]]]
[-]S+[.m...]
@end example
See also the function @code{av_parse_time()}.

If not specified, or the expressed duration is negative, the video is
supposed to be generated forever.

@item decimals, n
Set the number of decimals to show in the timestamp, only used in the
@code{testsrc} source.

The displayed timestamp value will correspond to the original
timestamp value multiplied by the power of 10 of the specified
value. Default value is 0.
@end table

For example the following:
@example
testsrc=duration=5.3:size=qcif:rate=10
@end example

will generate a video with a duration of 5.3 seconds, with size
176x144 and a frame rate of 10 frames per second.

If the input content is to be ignored, @code{nullsrc} can be used. The
following command generates noise in the luminance plane by employing
the @code{mp=geq} filter:
@example
nullsrc=s=256x256, mp=geq=random(1)*255:128:128
@end example

@c man end VIDEO SOURCES

@chapter Video Sinks
@c man begin VIDEO SINKS

Below is a description of the currently available video sinks.

@section buffersink

Buffer video frames, and make them available to the end of the filter
graph.

This sink is mainly intended for a programmatic use, in particular
through the interface defined in @file{libavfilter/buffersink.h}.

It does not require a string parameter in input, but you need to
specify a pointer to a list of supported pixel formats terminated by
-1 in the opaque parameter provided to @code{avfilter_init_filter}
when initializing this sink.

@section nullsink

Null video sink, do absolutely nothing with the input video. It is
mainly useful as a template and to be employed in analysis / debugging
tools.

@c man end VIDEO SINKS<|MERGE_RESOLUTION|>--- conflicted
+++ resolved
@@ -166,7 +166,6 @@
 aformat=sample_fmts\=u8\,s16:channel_layouts\=stereo
 @end example
 
-<<<<<<< HEAD
 @section amerge
 
 Merge two audio streams into a single multi-channel stream.
@@ -216,14 +215,14 @@
 [x2][a4] amerge [x3];
 [x3][a5] amerge" -c:a pcm_s16le output.mkv
 @end example
-=======
+
 @section amix
 
 Mixes multiple audio inputs into a single output.
 
 For example
 @example
-avconv -i INPUT1 -i INPUT2 -i INPUT3 -filter_complex amix=inputs=3:duration=first:dropout_transition=3 OUTPUT
+ffmpeg -i INPUT1 -i INPUT2 -i INPUT3 -filter_complex amix=inputs=3:duration=first:dropout_transition=3 OUTPUT
 @end example
 will mix 3 input audio streams to a single output with the same duration as the
 first input and a dropout transition time of 3 seconds.
@@ -254,7 +253,6 @@
 stream ends. The default value is 2 seconds.
 
 @end table
->>>>>>> a4d3f358
 
 @section anull
 
