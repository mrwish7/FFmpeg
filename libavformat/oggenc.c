--- conflicted
+++ resolved
@@ -76,13 +76,9 @@
 #define PARAM AV_OPT_FLAG_ENCODING_PARAM
 
 static const AVOption options[] = {
-<<<<<<< HEAD
     { "oggpagesize", "Set preferred Ogg page size.",
       offsetof(OGGContext, pref_size), AV_OPT_TYPE_INT, {.i64 = 0}, 0, MAX_PAGE_SIZE, AV_OPT_FLAG_ENCODING_PARAM},
-    { "pagesize", "preferred page size in bytes",
-=======
     { "pagesize", "preferred page size in bytes (deprecated)",
->>>>>>> d744801f
         OFFSET(pref_size), AV_OPT_TYPE_INT, { .i64 = 0 }, 0, MAX_PAGE_SIZE, PARAM },
     { "page_duration", "preferred page duration, in microseconds",
         OFFSET(pref_duration), AV_OPT_TYPE_INT, { .i64 = 1000000 }, 0, INT64_MAX, PARAM },
