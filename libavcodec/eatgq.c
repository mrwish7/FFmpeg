/*
 * Electronic Arts TGQ Video Decoder
 * Copyright (c) 2007-2008 Peter Ross <pross@xvid.org>
 *
 * This file is part of FFmpeg.
 *
 * FFmpeg is free software; you can redistribute it and/or
 * modify it under the terms of the GNU Lesser General Public
 * License as published by the Free Software Foundation; either
 * version 2.1 of the License, or (at your option) any later version.
 *
 * FFmpeg is distributed in the hope that it will be useful,
 * but WITHOUT ANY WARRANTY; without even the implied warranty of
 * MERCHANTABILITY or FITNESS FOR A PARTICULAR PURPOSE.  See the GNU
 * Lesser General Public License for more details.
 *
 * You should have received a copy of the GNU Lesser General Public
 * License along with FFmpeg; if not, write to the Free Software
 * Foundation, Inc., 51 Franklin St, Fifth Floor, Boston, MA  02110-1301  USA
 */

/**
 * @file
 * Electronic Arts TGQ Video Decoder
 * @author Peter Ross <pross@xvid.org>
 *
 * Technical details here:
 * http://wiki.multimedia.cx/index.php?title=Electronic_Arts_TGQ
 */

#include "avcodec.h"
#define BITSTREAM_READER_LE
#include "get_bits.h"
#include "bytestream.h"
#include "dsputil.h"
#include "aandcttab.h"
#include "eaidct.h"
#include "internal.h"

typedef struct TgqContext {
    AVCodecContext *avctx;
    int width, height;
    ScanTable scantable;
    int qtable[64];
    DECLARE_ALIGNED(16, int16_t, block)[6][64];
    GetByteContext gb;
} TgqContext;

static av_cold int tgq_decode_init(AVCodecContext *avctx)
{
    TgqContext *s = avctx->priv_data;
    uint8_t idct_permutation[64];
    s->avctx = avctx;
    ff_init_scantable_permutation(idct_permutation, FF_NO_IDCT_PERM);
    ff_init_scantable(idct_permutation, &s->scantable, ff_zigzag_direct);
    avctx->time_base = (AVRational){1, 15};
    avctx->pix_fmt   = AV_PIX_FMT_YUV420P;
    return 0;
}

static void tgq_decode_block(TgqContext *s, int16_t block[64], GetBitContext *gb)
{
    uint8_t *perm = s->scantable.permutated;
    int i, j, value;
    block[0] = get_sbits(gb, 8) * s->qtable[0];
    for (i = 1; i < 64;) {
        switch (show_bits(gb, 3)) {
        case 4:
            block[perm[i++]] = 0;
        case 0:
            block[perm[i++]] = 0;
            skip_bits(gb, 3);
            break;
        case 5:
        case 1:
            skip_bits(gb, 2);
            value = get_bits(gb, 6);
            for (j = 0; j < value; j++)
                block[perm[i++]] = 0;
            break;
        case 6:
            skip_bits(gb, 3);
            block[perm[i]] = -s->qtable[perm[i]];
            i++;
            break;
        case 2:
            skip_bits(gb, 3);
            block[perm[i]] = s->qtable[perm[i]];
            i++;
            break;
        case 7: // 111b
        case 3: // 011b
            skip_bits(gb, 2);
            if (show_bits(gb, 6) == 0x3F) {
                skip_bits(gb, 6);
                block[perm[i]] = get_sbits(gb, 8) * s->qtable[perm[i]];
            } else {
                block[perm[i]] = get_sbits(gb, 6) * s->qtable[perm[i]];
            }
            i++;
            break;
        }
    }
    block[0] += 128 << 4;
}

static void tgq_idct_put_mb(TgqContext *s, int16_t (*block)[64], AVFrame *frame,
                            int mb_x, int mb_y)
{
    int linesize = frame->linesize[0];
    uint8_t *dest_y  = frame->data[0] + (mb_y * 16 * linesize)           + mb_x * 16;
    uint8_t *dest_cb = frame->data[1] + (mb_y * 8  * frame->linesize[1]) + mb_x * 8;
    uint8_t *dest_cr = frame->data[2] + (mb_y * 8  * frame->linesize[2]) + mb_x * 8;

    ff_ea_idct_put_c(dest_y                   , linesize, block[0]);
    ff_ea_idct_put_c(dest_y                + 8, linesize, block[1]);
    ff_ea_idct_put_c(dest_y + 8 * linesize    , linesize, block[2]);
    ff_ea_idct_put_c(dest_y + 8 * linesize + 8, linesize, block[3]);
    if (!(s->avctx->flags & CODEC_FLAG_GRAY)) {
         ff_ea_idct_put_c(dest_cb, frame->linesize[1], block[4]);
         ff_ea_idct_put_c(dest_cr, frame->linesize[2], block[5]);
    }
}

static inline void tgq_dconly(TgqContext *s, unsigned char *dst,
                              int dst_stride, int dc)
{
    int level = av_clip_uint8((dc*s->qtable[0] + 2056) >> 4);
    int j;
    for (j = 0; j < 8; j++)
        memset(dst + j * dst_stride, level, 8);
}

static void tgq_idct_put_mb_dconly(TgqContext *s, AVFrame *frame,
                                   int mb_x, int mb_y, const int8_t *dc)
{
    int linesize = frame->linesize[0];
    uint8_t *dest_y  = frame->data[0] + (mb_y * 16 * linesize)             + mb_x * 16;
    uint8_t *dest_cb = frame->data[1] + (mb_y * 8  * frame->linesize[1]) + mb_x * 8;
    uint8_t *dest_cr = frame->data[2] + (mb_y * 8  * frame->linesize[2]) + mb_x * 8;
    tgq_dconly(s, dest_y,                    linesize, dc[0]);
    tgq_dconly(s, dest_y                + 8, linesize, dc[1]);
    tgq_dconly(s, dest_y + 8 * linesize,     linesize, dc[2]);
    tgq_dconly(s, dest_y + 8 * linesize + 8, linesize, dc[3]);
    if (!(s->avctx->flags & CODEC_FLAG_GRAY)) {
        tgq_dconly(s, dest_cb, frame->linesize[1], dc[4]);
        tgq_dconly(s, dest_cr, frame->linesize[2], dc[5]);
    }
}

<<<<<<< HEAD
static int tgq_decode_mb(TgqContext *s, int mb_y, int mb_x)
=======
static void tgq_decode_mb(TgqContext *s, AVFrame *frame, int mb_y, int mb_x)
>>>>>>> 759001c5
{
    int mode;
    int i;
    int8_t dc[6];

    mode = bytestream2_get_byte(&s->gb);
    if (mode > 12) {
        GetBitContext gb;
        init_get_bits(&gb, s->gb.buffer, FFMIN(bytestream2_get_bytes_left(&s->gb), mode) * 8);
        for (i = 0; i < 6; i++)
            tgq_decode_block(s, s->block[i], &gb);
        tgq_idct_put_mb(s, s->block, frame, mb_x, mb_y);
        bytestream2_skip(&s->gb, mode);
    } else {
        if (mode == 3) {
            memset(dc, bytestream2_get_byte(&s->gb), 4);
            dc[4] = bytestream2_get_byte(&s->gb);
            dc[5] = bytestream2_get_byte(&s->gb);
        } else if (mode == 6) {
            bytestream2_get_buffer(&s->gb, dc, 6);
        } else if (mode == 12) {
            for (i = 0; i < 6; i++) {
                dc[i] = bytestream2_get_byte(&s->gb);
                bytestream2_skip(&s->gb, 1);
            }
        } else {
            av_log(s->avctx, AV_LOG_ERROR, "unsupported mb mode %i\n", mode);
            return -1;
        }
        tgq_idct_put_mb_dconly(s, frame, mb_x, mb_y, dc);
    }
    return 0;
}

static void tgq_calculate_qtable(TgqContext *s, int quant)
{
    int i, j;
    const int a = (14 * (100 - quant)) / 100 + 1;
    const int b = (11 * (100 - quant)) / 100 + 4;
    for (j = 0; j < 8; j++)
        for (i = 0; i < 8; i++)
            s->qtable[j * 8 + i] = ((a * (j + i) / (7 + 7) + b) *
                                    ff_inv_aanscales[j * 8 + i]) >> (14 - 4);
}

static int tgq_decode_frame(AVCodecContext *avctx,
                            void *data, int *got_frame,
                            AVPacket *avpkt)
{
    const uint8_t *buf = avpkt->data;
    int buf_size       = avpkt->size;
    TgqContext *s      = avctx->priv_data;
    AVFrame *frame     = data;
    int x, y, ret;
    int big_endian;

    if (buf_size < 16) {
        av_log(avctx, AV_LOG_WARNING, "truncated header\n");
        return AVERROR_INVALIDDATA;
    }
    big_endian = AV_RL32(&buf[4]) > 0x000FFFFF;
    bytestream2_init(&s->gb, buf + 8, buf_size - 8);
    if (big_endian) {
        s->width  = bytestream2_get_be16u(&s->gb);
        s->height = bytestream2_get_be16u(&s->gb);
    } else {
        s->width  = bytestream2_get_le16u(&s->gb);
        s->height = bytestream2_get_le16u(&s->gb);
    }

    if (s->avctx->width!=s->width || s->avctx->height!=s->height) {
        avcodec_set_dimensions(s->avctx, s->width, s->height);
    }
    tgq_calculate_qtable(s, bytestream2_get_byteu(&s->gb));
    bytestream2_skip(&s->gb, 3);

    if ((ret = ff_get_buffer(avctx, frame, 0)) < 0) {
        av_log(avctx, AV_LOG_ERROR, "get_buffer() failed\n");
        return ret;
    }
    frame->key_frame = 1;
    frame->pict_type = AV_PICTURE_TYPE_I;

    for (y = 0; y < FFALIGN(avctx->height, 16) >> 4; y++)
        for (x = 0; x < FFALIGN(avctx->width, 16) >> 4; x++)
<<<<<<< HEAD
            if (tgq_decode_mb(s, y, x) < 0)
                return AVERROR_INVALIDDATA;
=======
            tgq_decode_mb(s, frame, y, x);
>>>>>>> 759001c5

    *got_frame = 1;

    return avpkt->size;
}

AVCodec ff_eatgq_decoder = {
    .name           = "eatgq",
    .type           = AVMEDIA_TYPE_VIDEO,
    .id             = AV_CODEC_ID_TGQ,
    .priv_data_size = sizeof(TgqContext),
    .init           = tgq_decode_init,
    .decode         = tgq_decode_frame,
    .capabilities   = CODEC_CAP_DR1,
    .long_name      = NULL_IF_CONFIG_SMALL("Electronic Arts TGQ video"),
};<|MERGE_RESOLUTION|>--- conflicted
+++ resolved
@@ -148,11 +148,7 @@
     }
 }
 
-<<<<<<< HEAD
-static int tgq_decode_mb(TgqContext *s, int mb_y, int mb_x)
-=======
-static void tgq_decode_mb(TgqContext *s, AVFrame *frame, int mb_y, int mb_x)
->>>>>>> 759001c5
+static int tgq_decode_mb(TgqContext *s, AVFrame *frame, int mb_y, int mb_x)
 {
     int mode;
     int i;
@@ -238,12 +234,8 @@
 
     for (y = 0; y < FFALIGN(avctx->height, 16) >> 4; y++)
         for (x = 0; x < FFALIGN(avctx->width, 16) >> 4; x++)
-<<<<<<< HEAD
-            if (tgq_decode_mb(s, y, x) < 0)
+            if (tgq_decode_mb(s, frame, y, x) < 0)
                 return AVERROR_INVALIDDATA;
-=======
-            tgq_decode_mb(s, frame, y, x);
->>>>>>> 759001c5
 
     *got_frame = 1;
 
