/*
 *
 * This file is part of FFmpeg.
 *
 * FFmpeg is free software; you can redistribute it and/or
 * modify it under the terms of the GNU Lesser General Public
 * License as published by the Free Software Foundation; either
 * version 2.1 of the License, or (at your option) any later version.
 *
 * FFmpeg is distributed in the hope that it will be useful,
 * but WITHOUT ANY WARRANTY; without even the implied warranty of
 * MERCHANTABILITY or FITNESS FOR A PARTICULAR PURPOSE.  See the GNU
 * Lesser General Public License for more details.
 *
 * You should have received a copy of the GNU Lesser General Public
 * License along with FFmpeg; if not, write to the Free Software
 * Foundation, Inc., 51 Franklin Street, Fifth Floor, Boston, MA 02110-1301 USA
 */

#ifndef AVCODEC_VERSION_H
#define AVCODEC_VERSION_H

/**
 * @file
 * @ingroup libavc
 * Libavcodec version macros.
 */

#include "libavutil/version.h"

<<<<<<< HEAD
#define LIBAVCODEC_VERSION_MAJOR  57
#define LIBAVCODEC_VERSION_MINOR  10
#define LIBAVCODEC_VERSION_MICRO 100
=======
#define LIBAVCODEC_VERSION_MAJOR 57
#define LIBAVCODEC_VERSION_MINOR  7
#define LIBAVCODEC_VERSION_MICRO  0
>>>>>>> 533a6198

#define LIBAVCODEC_VERSION_INT  AV_VERSION_INT(LIBAVCODEC_VERSION_MAJOR, \
                                               LIBAVCODEC_VERSION_MINOR, \
                                               LIBAVCODEC_VERSION_MICRO)
#define LIBAVCODEC_VERSION      AV_VERSION(LIBAVCODEC_VERSION_MAJOR,    \
                                           LIBAVCODEC_VERSION_MINOR,    \
                                           LIBAVCODEC_VERSION_MICRO)
#define LIBAVCODEC_BUILD        LIBAVCODEC_VERSION_INT

#define LIBAVCODEC_IDENT        "Lavc" AV_STRINGIFY(LIBAVCODEC_VERSION)

/**
 * FF_API_* defines may be placed below to indicate public API that will be
 * dropped at a future version bump. The defines themselves are not part of
 * the public API and may change, break or disappear at any time.
 *
 * @note, when bumping the major version it is recommended to manually
 * disable each FF_API_* in its own commit instead of disabling them all
 * at once through the bump. This improves the git bisect-ability of the change.
 */

#ifndef FF_API_VIMA_DECODER
#define FF_API_VIMA_DECODER     (LIBAVCODEC_VERSION_MAJOR < 58)
#endif
#ifndef FF_API_AUDIO_CONVERT
#define FF_API_AUDIO_CONVERT     (LIBAVCODEC_VERSION_MAJOR < 58)
#endif
#ifndef FF_API_AVCODEC_RESAMPLE
#define FF_API_AVCODEC_RESAMPLE  FF_API_AUDIO_CONVERT
#endif
#ifndef FF_API_MISSING_SAMPLE
#define FF_API_MISSING_SAMPLE    (LIBAVCODEC_VERSION_MAJOR < 58)
#endif
#ifndef FF_API_LOWRES
#define FF_API_LOWRES            (LIBAVCODEC_VERSION_MAJOR < 58)
#endif
#ifndef FF_API_CAP_VDPAU
#define FF_API_CAP_VDPAU         (LIBAVCODEC_VERSION_MAJOR < 58)
#endif
#ifndef FF_API_BUFS_VDPAU
#define FF_API_BUFS_VDPAU        (LIBAVCODEC_VERSION_MAJOR < 58)
#endif
#ifndef FF_API_VOXWARE
#define FF_API_VOXWARE           (LIBAVCODEC_VERSION_MAJOR < 58)
#endif
#ifndef FF_API_SET_DIMENSIONS
#define FF_API_SET_DIMENSIONS    (LIBAVCODEC_VERSION_MAJOR < 58)
#endif
#ifndef FF_API_DEBUG_MV
#define FF_API_DEBUG_MV          (LIBAVCODEC_VERSION_MAJOR < 58)
#endif
#ifndef FF_API_AC_VLC
#define FF_API_AC_VLC            (LIBAVCODEC_VERSION_MAJOR < 58)
#endif
#ifndef FF_API_OLD_MSMPEG4
#define FF_API_OLD_MSMPEG4       (LIBAVCODEC_VERSION_MAJOR < 58)
#endif
#ifndef FF_API_ASPECT_EXTENDED
#define FF_API_ASPECT_EXTENDED   (LIBAVCODEC_VERSION_MAJOR < 58)
#endif
#ifndef FF_API_ARCH_ALPHA
#define FF_API_ARCH_ALPHA        (LIBAVCODEC_VERSION_MAJOR < 58)
#endif
#ifndef FF_API_XVMC
#define FF_API_XVMC              (LIBAVCODEC_VERSION_MAJOR < 58)
#endif
#ifndef FF_API_ERROR_RATE
#define FF_API_ERROR_RATE        (LIBAVCODEC_VERSION_MAJOR < 58)
#endif
#ifndef FF_API_QSCALE_TYPE
#define FF_API_QSCALE_TYPE       (LIBAVCODEC_VERSION_MAJOR < 58)
#endif
#ifndef FF_API_MB_TYPE
#define FF_API_MB_TYPE           (LIBAVCODEC_VERSION_MAJOR < 58)
#endif
#ifndef FF_API_MAX_BFRAMES
#define FF_API_MAX_BFRAMES       (LIBAVCODEC_VERSION_MAJOR < 58)
#endif
#ifndef FF_API_NEG_LINESIZES
#define FF_API_NEG_LINESIZES     (LIBAVCODEC_VERSION_MAJOR < 58)
#endif
#ifndef FF_API_EMU_EDGE
#define FF_API_EMU_EDGE          (LIBAVCODEC_VERSION_MAJOR < 58)
#endif
#ifndef FF_API_ARCH_SH4
#define FF_API_ARCH_SH4          (LIBAVCODEC_VERSION_MAJOR < 58)
#endif
#ifndef FF_API_ARCH_SPARC
#define FF_API_ARCH_SPARC        (LIBAVCODEC_VERSION_MAJOR < 58)
#endif
#ifndef FF_API_UNUSED_MEMBERS
#define FF_API_UNUSED_MEMBERS    (LIBAVCODEC_VERSION_MAJOR < 58)
#endif
#ifndef FF_API_IDCT_XVIDMMX
#define FF_API_IDCT_XVIDMMX      (LIBAVCODEC_VERSION_MAJOR < 58)
#endif
#ifndef FF_API_INPUT_PRESERVED
#define FF_API_INPUT_PRESERVED   (LIBAVCODEC_VERSION_MAJOR < 58)
#endif
#ifndef FF_API_NORMALIZE_AQP
#define FF_API_NORMALIZE_AQP     (LIBAVCODEC_VERSION_MAJOR < 58)
#endif
#ifndef FF_API_GMC
#define FF_API_GMC               (LIBAVCODEC_VERSION_MAJOR < 58)
#endif
#ifndef FF_API_MV0
#define FF_API_MV0               (LIBAVCODEC_VERSION_MAJOR < 58)
#endif
#ifndef FF_API_CODEC_NAME
#define FF_API_CODEC_NAME        (LIBAVCODEC_VERSION_MAJOR < 58)
#endif
#ifndef FF_API_AFD
#define FF_API_AFD               (LIBAVCODEC_VERSION_MAJOR < 58)
#endif
#ifndef FF_API_VISMV
/* XXX: don't forget to drop the -vismv documentation */
#define FF_API_VISMV             (LIBAVCODEC_VERSION_MAJOR < 58)
#endif
#ifndef FF_API_AUDIOENC_DELAY
#define FF_API_AUDIOENC_DELAY    (LIBAVCODEC_VERSION_MAJOR < 58)
#endif
#ifndef FF_API_VAAPI_CONTEXT
#define FF_API_VAAPI_CONTEXT     (LIBAVCODEC_VERSION_MAJOR < 58)
#endif
#ifndef FF_API_AVCTX_TIMEBASE
#define FF_API_AVCTX_TIMEBASE    (LIBAVCODEC_VERSION_MAJOR < 59)
#endif
#ifndef FF_API_MPV_OPT
#define FF_API_MPV_OPT           (LIBAVCODEC_VERSION_MAJOR < 59)
#endif
#ifndef FF_API_STREAM_CODEC_TAG
#define FF_API_STREAM_CODEC_TAG  (LIBAVCODEC_VERSION_MAJOR < 59)
#endif
#ifndef FF_API_QUANT_BIAS
#define FF_API_QUANT_BIAS        (LIBAVCODEC_VERSION_MAJOR < 59)
#endif
#ifndef FF_API_RC_STRATEGY
#define FF_API_RC_STRATEGY       (LIBAVCODEC_VERSION_MAJOR < 59)
#endif
#ifndef FF_API_CODED_FRAME
#define FF_API_CODED_FRAME       (LIBAVCODEC_VERSION_MAJOR < 59)
#endif
#ifndef FF_API_MOTION_EST
#define FF_API_MOTION_EST        (LIBAVCODEC_VERSION_MAJOR < 59)
#endif
#ifndef FF_API_WITHOUT_PREFIX
#define FF_API_WITHOUT_PREFIX    (LIBAVCODEC_VERSION_MAJOR < 59)
#endif
#ifndef FF_API_SIDEDATA_ONLY_PKT
#define FF_API_SIDEDATA_ONLY_PKT (LIBAVCODEC_VERSION_MAJOR < 59)
#endif
#ifndef FF_API_VDPAU_PROFILE
#define FF_API_VDPAU_PROFILE     (LIBAVCODEC_VERSION_MAJOR < 59)
#endif
#ifndef FF_API_CONVERGENCE_DURATION
#define FF_API_CONVERGENCE_DURATION (LIBAVCODEC_VERSION_MAJOR < 59)
#endif
#ifndef FF_API_AVPICTURE
#define FF_API_AVPICTURE         (LIBAVCODEC_VERSION_MAJOR < 59)
#endif

#endif /* AVCODEC_VERSION_H */<|MERGE_RESOLUTION|>--- conflicted
+++ resolved
@@ -28,15 +28,9 @@
 
 #include "libavutil/version.h"
 
-<<<<<<< HEAD
 #define LIBAVCODEC_VERSION_MAJOR  57
-#define LIBAVCODEC_VERSION_MINOR  10
+#define LIBAVCODEC_VERSION_MINOR  11
 #define LIBAVCODEC_VERSION_MICRO 100
-=======
-#define LIBAVCODEC_VERSION_MAJOR 57
-#define LIBAVCODEC_VERSION_MINOR  7
-#define LIBAVCODEC_VERSION_MICRO  0
->>>>>>> 533a6198
 
 #define LIBAVCODEC_VERSION_INT  AV_VERSION_INT(LIBAVCODEC_VERSION_MAJOR, \
                                                LIBAVCODEC_VERSION_MINOR, \
