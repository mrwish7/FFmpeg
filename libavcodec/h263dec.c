--- conflicted
+++ resolved
@@ -287,7 +287,7 @@
                 ff_er_add_slice(&s->er, s->resync_mb_x, s->resync_mb_y,
                                 s->mb_x, s->mb_y, ER_MB_ERROR & part_mask);
 
-                if (s->err_recognition & AV_EF_IGNORE_ERR)
+                if (s->avctx->err_recognition & AV_EF_IGNORE_ERR)
                     continue;
                 return AVERROR_INVALIDDATA;
             }
@@ -376,11 +376,7 @@
         /* buggy padding but the frame should still end approximately at
          * the bitstream end */
         if ((s->workaround_bugs & FF_BUG_NO_PADDING) &&
-<<<<<<< HEAD
-            (s->err_recognition & (AV_EF_BUFFER|AV_EF_AGGRESSIVE)))
-=======
-            (s->avctx->err_recognition & AV_EF_BUFFER))
->>>>>>> 9c1db92a
+            (s->avctx->err_recognition & (AV_EF_BUFFER|AV_EF_AGGRESSIVE)))
             max_extra += 48;
         else if ((s->workaround_bugs & FF_BUG_NO_PADDING))
             max_extra += 256 * 256 * 256 * 64;
