/*
 * H.26L/H.264/AVC/JVT/14496-10/... decoder
 * Copyright (c) 2003 Michael Niedermayer <michaelni@gmx.at>
 *
 * This file is part of FFmpeg.
 *
 * FFmpeg is free software; you can redistribute it and/or
 * modify it under the terms of the GNU Lesser General Public
 * License as published by the Free Software Foundation; either
 * version 2.1 of the License, or (at your option) any later version.
 *
 * FFmpeg is distributed in the hope that it will be useful,
 * but WITHOUT ANY WARRANTY; without even the implied warranty of
 * MERCHANTABILITY or FITNESS FOR A PARTICULAR PURPOSE.  See the GNU
 * Lesser General Public License for more details.
 *
 * You should have received a copy of the GNU Lesser General Public
 * License along with FFmpeg; if not, write to the Free Software
 * Foundation, Inc., 51 Franklin Street, Fifth Floor, Boston, MA 02110-1301 USA
 */

/**
 * @file
 * H.264 / AVC / MPEG4 part10 codec.
 * @author Michael Niedermayer <michaelni@gmx.at>
 */

#include "libavutil/avassert.h"
#include "libavutil/imgutils.h"
#include "libavutil/timer.h"
#include "internal.h"
#include "cabac.h"
#include "cabac_functions.h"
#include "dsputil.h"
#include "error_resilience.h"
#include "avcodec.h"
#include "h264.h"
#include "h264data.h"
#include "h264chroma.h"
#include "h264_mvpred.h"
#include "golomb.h"
#include "mathops.h"
#include "mpegutils.h"
#include "rectangle.h"
#include "thread.h"


static const uint8_t rem6[QP_MAX_NUM + 1] = {
    0, 1, 2, 3, 4, 5, 0, 1, 2, 3, 4, 5, 0, 1, 2, 3, 4, 5, 0, 1, 2,
    3, 4, 5, 0, 1, 2, 3, 4, 5, 0, 1, 2, 3, 4, 5, 0, 1, 2, 3, 4, 5,
    0, 1, 2, 3, 4, 5, 0, 1, 2, 3, 4, 5, 0, 1, 2, 3, 4, 5, 0, 1, 2,
    3, 4, 5, 0, 1, 2, 3, 4, 5, 0, 1, 2, 3, 4, 5, 0, 1, 2, 3, 4, 5,
    0, 1, 2, 3,
};

static const uint8_t div6[QP_MAX_NUM + 1] = {
    0, 0, 0, 0, 0, 0, 1, 1, 1, 1, 1, 1, 2, 2, 2, 2, 2, 2, 3,  3,  3,
    3, 3, 3, 4, 4, 4, 4, 4, 4, 5, 5, 5, 5, 5, 5, 6, 6, 6, 6,  6,  6,
    7, 7, 7, 7, 7, 7, 8, 8, 8, 8, 8, 8, 9, 9, 9, 9, 9, 9, 10, 10, 10,
   10,10,10,11,11,11,11,11,11,12,12,12,12,12,12,13,13,13, 13, 13, 13,
   14,14,14,14,
};

static const uint8_t field_scan[16+1] = {
    0 + 0 * 4, 0 + 1 * 4, 1 + 0 * 4, 0 + 2 * 4,
    0 + 3 * 4, 1 + 1 * 4, 1 + 2 * 4, 1 + 3 * 4,
    2 + 0 * 4, 2 + 1 * 4, 2 + 2 * 4, 2 + 3 * 4,
    3 + 0 * 4, 3 + 1 * 4, 3 + 2 * 4, 3 + 3 * 4,
};

static const uint8_t field_scan8x8[64+1] = {
    0 + 0 * 8, 0 + 1 * 8, 0 + 2 * 8, 1 + 0 * 8,
    1 + 1 * 8, 0 + 3 * 8, 0 + 4 * 8, 1 + 2 * 8,
    2 + 0 * 8, 1 + 3 * 8, 0 + 5 * 8, 0 + 6 * 8,
    0 + 7 * 8, 1 + 4 * 8, 2 + 1 * 8, 3 + 0 * 8,
    2 + 2 * 8, 1 + 5 * 8, 1 + 6 * 8, 1 + 7 * 8,
    2 + 3 * 8, 3 + 1 * 8, 4 + 0 * 8, 3 + 2 * 8,
    2 + 4 * 8, 2 + 5 * 8, 2 + 6 * 8, 2 + 7 * 8,
    3 + 3 * 8, 4 + 1 * 8, 5 + 0 * 8, 4 + 2 * 8,
    3 + 4 * 8, 3 + 5 * 8, 3 + 6 * 8, 3 + 7 * 8,
    4 + 3 * 8, 5 + 1 * 8, 6 + 0 * 8, 5 + 2 * 8,
    4 + 4 * 8, 4 + 5 * 8, 4 + 6 * 8, 4 + 7 * 8,
    5 + 3 * 8, 6 + 1 * 8, 6 + 2 * 8, 5 + 4 * 8,
    5 + 5 * 8, 5 + 6 * 8, 5 + 7 * 8, 6 + 3 * 8,
    7 + 0 * 8, 7 + 1 * 8, 6 + 4 * 8, 6 + 5 * 8,
    6 + 6 * 8, 6 + 7 * 8, 7 + 2 * 8, 7 + 3 * 8,
    7 + 4 * 8, 7 + 5 * 8, 7 + 6 * 8, 7 + 7 * 8,
};

static const uint8_t field_scan8x8_cavlc[64+1] = {
    0 + 0 * 8, 1 + 1 * 8, 2 + 0 * 8, 0 + 7 * 8,
    2 + 2 * 8, 2 + 3 * 8, 2 + 4 * 8, 3 + 3 * 8,
    3 + 4 * 8, 4 + 3 * 8, 4 + 4 * 8, 5 + 3 * 8,
    5 + 5 * 8, 7 + 0 * 8, 6 + 6 * 8, 7 + 4 * 8,
    0 + 1 * 8, 0 + 3 * 8, 1 + 3 * 8, 1 + 4 * 8,
    1 + 5 * 8, 3 + 1 * 8, 2 + 5 * 8, 4 + 1 * 8,
    3 + 5 * 8, 5 + 1 * 8, 4 + 5 * 8, 6 + 1 * 8,
    5 + 6 * 8, 7 + 1 * 8, 6 + 7 * 8, 7 + 5 * 8,
    0 + 2 * 8, 0 + 4 * 8, 0 + 5 * 8, 2 + 1 * 8,
    1 + 6 * 8, 4 + 0 * 8, 2 + 6 * 8, 5 + 0 * 8,
    3 + 6 * 8, 6 + 0 * 8, 4 + 6 * 8, 6 + 2 * 8,
    5 + 7 * 8, 6 + 4 * 8, 7 + 2 * 8, 7 + 6 * 8,
    1 + 0 * 8, 1 + 2 * 8, 0 + 6 * 8, 3 + 0 * 8,
    1 + 7 * 8, 3 + 2 * 8, 2 + 7 * 8, 4 + 2 * 8,
    3 + 7 * 8, 5 + 2 * 8, 4 + 7 * 8, 5 + 4 * 8,
    6 + 3 * 8, 6 + 5 * 8, 7 + 3 * 8, 7 + 7 * 8,
};

// zigzag_scan8x8_cavlc[i] = zigzag_scan8x8[(i/4) + 16*(i%4)]
static const uint8_t zigzag_scan8x8_cavlc[64+1] = {
    0 + 0 * 8, 1 + 1 * 8, 1 + 2 * 8, 2 + 2 * 8,
    4 + 1 * 8, 0 + 5 * 8, 3 + 3 * 8, 7 + 0 * 8,
    3 + 4 * 8, 1 + 7 * 8, 5 + 3 * 8, 6 + 3 * 8,
    2 + 7 * 8, 6 + 4 * 8, 5 + 6 * 8, 7 + 5 * 8,
    1 + 0 * 8, 2 + 0 * 8, 0 + 3 * 8, 3 + 1 * 8,
    3 + 2 * 8, 0 + 6 * 8, 4 + 2 * 8, 6 + 1 * 8,
    2 + 5 * 8, 2 + 6 * 8, 6 + 2 * 8, 5 + 4 * 8,
    3 + 7 * 8, 7 + 3 * 8, 4 + 7 * 8, 7 + 6 * 8,
    0 + 1 * 8, 3 + 0 * 8, 0 + 4 * 8, 4 + 0 * 8,
    2 + 3 * 8, 1 + 5 * 8, 5 + 1 * 8, 5 + 2 * 8,
    1 + 6 * 8, 3 + 5 * 8, 7 + 1 * 8, 4 + 5 * 8,
    4 + 6 * 8, 7 + 4 * 8, 5 + 7 * 8, 6 + 7 * 8,
    0 + 2 * 8, 2 + 1 * 8, 1 + 3 * 8, 5 + 0 * 8,
    1 + 4 * 8, 2 + 4 * 8, 6 + 0 * 8, 4 + 3 * 8,
    0 + 7 * 8, 4 + 4 * 8, 7 + 2 * 8, 3 + 6 * 8,
    5 + 5 * 8, 6 + 5 * 8, 6 + 6 * 8, 7 + 7 * 8,
};

static const uint8_t dequant4_coeff_init[6][3] = {
    { 10, 13, 16 },
    { 11, 14, 18 },
    { 13, 16, 20 },
    { 14, 18, 23 },
    { 16, 20, 25 },
    { 18, 23, 29 },
};

static const uint8_t dequant8_coeff_init_scan[16] = {
    0, 3, 4, 3, 3, 1, 5, 1, 4, 5, 2, 5, 3, 1, 5, 1
};

static const uint8_t dequant8_coeff_init[6][6] = {
    { 20, 18, 32, 19, 25, 24 },
    { 22, 19, 35, 21, 28, 26 },
    { 26, 23, 42, 24, 33, 31 },
    { 28, 25, 45, 26, 35, 33 },
    { 32, 28, 51, 30, 40, 38 },
    { 36, 32, 58, 34, 46, 43 },
};

static const enum AVPixelFormat h264_hwaccel_pixfmt_list_420[] = {
#if CONFIG_H264_DXVA2_HWACCEL
    AV_PIX_FMT_DXVA2_VLD,
#endif
#if CONFIG_H264_VAAPI_HWACCEL
    AV_PIX_FMT_VAAPI_VLD,
#endif
#if CONFIG_H264_VDA_HWACCEL
    AV_PIX_FMT_VDA_VLD,
#endif
#if CONFIG_H264_VDPAU_HWACCEL
    AV_PIX_FMT_VDPAU,
#endif
    AV_PIX_FMT_YUV420P,
    AV_PIX_FMT_NONE
};

static const enum AVPixelFormat h264_hwaccel_pixfmt_list_jpeg_420[] = {
#if CONFIG_H264_DXVA2_HWACCEL
    AV_PIX_FMT_DXVA2_VLD,
#endif
#if CONFIG_H264_VAAPI_HWACCEL
    AV_PIX_FMT_VAAPI_VLD,
#endif
#if CONFIG_H264_VDA_HWACCEL
    AV_PIX_FMT_VDA_VLD,
#endif
#if CONFIG_H264_VDPAU_HWACCEL
    AV_PIX_FMT_VDPAU,
#endif
    AV_PIX_FMT_YUVJ420P,
    AV_PIX_FMT_NONE
};


static void release_unused_pictures(H264Context *h, int remove_current)
{
    int i;

    /* release non reference frames */
    for (i = 0; i < H264_MAX_PICTURE_COUNT; i++) {
        if (h->DPB[i].f.buf[0] && !h->DPB[i].reference &&
            (remove_current || &h->DPB[i] != h->cur_pic_ptr)) {
            ff_h264_unref_picture(h, &h->DPB[i]);
        }
    }
}

static int alloc_scratch_buffers(H264Context *h, int linesize)
{
    int alloc_size = FFALIGN(FFABS(linesize) + 32, 32);

    if (h->bipred_scratchpad)
        return 0;

    h->bipred_scratchpad = av_malloc(16 * 6 * alloc_size);
    // edge emu needs blocksize + filter length - 1
    // (= 21x21 for  h264)
    h->edge_emu_buffer = av_mallocz(alloc_size * 2 * 21);

    if (!h->bipred_scratchpad || !h->edge_emu_buffer) {
        av_freep(&h->bipred_scratchpad);
        av_freep(&h->edge_emu_buffer);
        return AVERROR(ENOMEM);
    }

    return 0;
}

static int init_table_pools(H264Context *h)
{
    const int big_mb_num    = h->mb_stride * (h->mb_height + 1) + 1;
    const int mb_array_size = h->mb_stride * h->mb_height;
    const int b4_stride     = h->mb_width * 4 + 1;
    const int b4_array_size = b4_stride * h->mb_height * 4;

    h->qscale_table_pool = av_buffer_pool_init(big_mb_num + h->mb_stride,
                                               av_buffer_allocz);
    h->mb_type_pool      = av_buffer_pool_init((big_mb_num + h->mb_stride) *
                                               sizeof(uint32_t), av_buffer_allocz);
    h->motion_val_pool = av_buffer_pool_init(2 * (b4_array_size + 4) *
                                             sizeof(int16_t), av_buffer_allocz);
    h->ref_index_pool  = av_buffer_pool_init(4 * mb_array_size, av_buffer_allocz);

    if (!h->qscale_table_pool || !h->mb_type_pool || !h->motion_val_pool ||
        !h->ref_index_pool) {
        av_buffer_pool_uninit(&h->qscale_table_pool);
        av_buffer_pool_uninit(&h->mb_type_pool);
        av_buffer_pool_uninit(&h->motion_val_pool);
        av_buffer_pool_uninit(&h->ref_index_pool);
        return AVERROR(ENOMEM);
    }

    return 0;
}

static int alloc_picture(H264Context *h, H264Picture *pic)
{
    int i, ret = 0;

    av_assert0(!pic->f.data[0]);

    pic->tf.f = &pic->f;
    ret = ff_thread_get_buffer(h->avctx, &pic->tf, pic->reference ?
                                                   AV_GET_BUFFER_FLAG_REF : 0);
    if (ret < 0)
        goto fail;

    h->linesize   = pic->f.linesize[0];
    h->uvlinesize = pic->f.linesize[1];
    pic->crop     = h->sps.crop;
    pic->crop_top = h->sps.crop_top;
    pic->crop_left= h->sps.crop_left;

    if (h->avctx->hwaccel) {
        const AVHWAccel *hwaccel = h->avctx->hwaccel;
        av_assert0(!pic->hwaccel_picture_private);
        if (hwaccel->priv_data_size) {
            pic->hwaccel_priv_buf = av_buffer_allocz(hwaccel->priv_data_size);
            if (!pic->hwaccel_priv_buf)
                return AVERROR(ENOMEM);
            pic->hwaccel_picture_private = pic->hwaccel_priv_buf->data;
        }
    }
    if (!h->avctx->hwaccel && CONFIG_GRAY && h->flags & CODEC_FLAG_GRAY && pic->f.data[2]) {
        int h_chroma_shift, v_chroma_shift;
        av_pix_fmt_get_chroma_sub_sample(pic->f.format,
                                         &h_chroma_shift, &v_chroma_shift);

        for(i=0; i<FF_CEIL_RSHIFT(h->avctx->height, v_chroma_shift); i++) {
            memset(pic->f.data[1] + pic->f.linesize[1]*i,
                   0x80, FF_CEIL_RSHIFT(h->avctx->width, h_chroma_shift));
            memset(pic->f.data[2] + pic->f.linesize[2]*i,
                   0x80, FF_CEIL_RSHIFT(h->avctx->width, h_chroma_shift));
        }
    }

    if (!h->qscale_table_pool) {
        ret = init_table_pools(h);
        if (ret < 0)
            goto fail;
    }

    pic->qscale_table_buf = av_buffer_pool_get(h->qscale_table_pool);
    pic->mb_type_buf      = av_buffer_pool_get(h->mb_type_pool);
    if (!pic->qscale_table_buf || !pic->mb_type_buf)
        goto fail;

    pic->mb_type      = (uint32_t*)pic->mb_type_buf->data + 2 * h->mb_stride + 1;
    pic->qscale_table = pic->qscale_table_buf->data + 2 * h->mb_stride + 1;

    for (i = 0; i < 2; i++) {
        pic->motion_val_buf[i] = av_buffer_pool_get(h->motion_val_pool);
        pic->ref_index_buf[i]  = av_buffer_pool_get(h->ref_index_pool);
        if (!pic->motion_val_buf[i] || !pic->ref_index_buf[i])
            goto fail;

        pic->motion_val[i] = (int16_t (*)[2])pic->motion_val_buf[i]->data + 4;
        pic->ref_index[i]  = pic->ref_index_buf[i]->data;
    }

    return 0;
fail:
    ff_h264_unref_picture(h, pic);
    return (ret < 0) ? ret : AVERROR(ENOMEM);
}

static inline int pic_is_unused(H264Context *h, H264Picture *pic)
{
    if (!pic->f.buf[0])
        return 1;
    if (pic->needs_realloc && !(pic->reference & DELAYED_PIC_REF))
        return 1;
    return 0;
}

static int find_unused_picture(H264Context *h)
{
    int i;

    for (i = 0; i < H264_MAX_PICTURE_COUNT; i++) {
        if (pic_is_unused(h, &h->DPB[i]))
            break;
    }
    if (i == H264_MAX_PICTURE_COUNT)
        return AVERROR_INVALIDDATA;

    if (h->DPB[i].needs_realloc) {
        h->DPB[i].needs_realloc = 0;
        ff_h264_unref_picture(h, &h->DPB[i]);
    }

    return i;
}


static void init_dequant8_coeff_table(H264Context *h)
{
    int i, j, q, x;
    const int max_qp = 51 + 6 * (h->sps.bit_depth_luma - 8);

    for (i = 0; i < 6; i++) {
        h->dequant8_coeff[i] = h->dequant8_buffer[i];
        for (j = 0; j < i; j++)
            if (!memcmp(h->pps.scaling_matrix8[j], h->pps.scaling_matrix8[i],
                        64 * sizeof(uint8_t))) {
                h->dequant8_coeff[i] = h->dequant8_buffer[j];
                break;
            }
        if (j < i)
            continue;

        for (q = 0; q < max_qp + 1; q++) {
            int shift = div6[q];
            int idx   = rem6[q];
            for (x = 0; x < 64; x++)
                h->dequant8_coeff[i][q][(x >> 3) | ((x & 7) << 3)] =
                    ((uint32_t)dequant8_coeff_init[idx][dequant8_coeff_init_scan[((x >> 1) & 12) | (x & 3)]] *
                     h->pps.scaling_matrix8[i][x]) << shift;
        }
    }
}

static void init_dequant4_coeff_table(H264Context *h)
{
    int i, j, q, x;
    const int max_qp = 51 + 6 * (h->sps.bit_depth_luma - 8);
    for (i = 0; i < 6; i++) {
        h->dequant4_coeff[i] = h->dequant4_buffer[i];
        for (j = 0; j < i; j++)
            if (!memcmp(h->pps.scaling_matrix4[j], h->pps.scaling_matrix4[i],
                        16 * sizeof(uint8_t))) {
                h->dequant4_coeff[i] = h->dequant4_buffer[j];
                break;
            }
        if (j < i)
            continue;

        for (q = 0; q < max_qp + 1; q++) {
            int shift = div6[q] + 2;
            int idx   = rem6[q];
            for (x = 0; x < 16; x++)
                h->dequant4_coeff[i][q][(x >> 2) | ((x << 2) & 0xF)] =
                    ((uint32_t)dequant4_coeff_init[idx][(x & 1) + ((x >> 2) & 1)] *
                     h->pps.scaling_matrix4[i][x]) << shift;
        }
    }
}

void h264_init_dequant_tables(H264Context *h)
{
    int i, x;
    init_dequant4_coeff_table(h);
    memset(h->dequant8_coeff, 0, sizeof(h->dequant8_coeff));

    if (h->pps.transform_8x8_mode)
        init_dequant8_coeff_table(h);
    if (h->sps.transform_bypass) {
        for (i = 0; i < 6; i++)
            for (x = 0; x < 16; x++)
                h->dequant4_coeff[i][0][x] = 1 << 6;
        if (h->pps.transform_8x8_mode)
            for (i = 0; i < 6; i++)
                for (x = 0; x < 64; x++)
                    h->dequant8_coeff[i][0][x] = 1 << 6;
    }
}

/**
 * Mimic alloc_tables(), but for every context thread.
 */
static void clone_tables(H264Context *dst, H264Context *src, int i)
{
    dst->intra4x4_pred_mode     = src->intra4x4_pred_mode + i * 8 * 2 * src->mb_stride;
    dst->non_zero_count         = src->non_zero_count;
    dst->slice_table            = src->slice_table;
    dst->cbp_table              = src->cbp_table;
    dst->mb2b_xy                = src->mb2b_xy;
    dst->mb2br_xy               = src->mb2br_xy;
    dst->chroma_pred_mode_table = src->chroma_pred_mode_table;
    dst->mvd_table[0]           = src->mvd_table[0] + i * 8 * 2 * src->mb_stride;
    dst->mvd_table[1]           = src->mvd_table[1] + i * 8 * 2 * src->mb_stride;
    dst->direct_table           = src->direct_table;
    dst->list_counts            = src->list_counts;
    dst->DPB                    = src->DPB;
    dst->cur_pic_ptr            = src->cur_pic_ptr;
    dst->cur_pic                = src->cur_pic;
    dst->bipred_scratchpad      = NULL;
    dst->edge_emu_buffer        = NULL;
    ff_h264_pred_init(&dst->hpc, src->avctx->codec_id, src->sps.bit_depth_luma,
                      src->sps.chroma_format_idc);
}

#define IN_RANGE(a, b, size) (((a) >= (b)) && ((a) < ((b) + (size))))
#undef REBASE_PICTURE
#define REBASE_PICTURE(pic, new_ctx, old_ctx)             \
    ((pic && pic >= old_ctx->DPB &&                       \
      pic < old_ctx->DPB + H264_MAX_PICTURE_COUNT) ?          \
     &new_ctx->DPB[pic - old_ctx->DPB] : NULL)

static void copy_picture_range(H264Picture **to, H264Picture **from, int count,
                               H264Context *new_base,
                               H264Context *old_base)
{
    int i;

    for (i = 0; i < count; i++) {
        assert((IN_RANGE(from[i], old_base, sizeof(*old_base)) ||
                IN_RANGE(from[i], old_base->DPB,
                         sizeof(H264Picture) * H264_MAX_PICTURE_COUNT) ||
                !from[i]));
        to[i] = REBASE_PICTURE(from[i], new_base, old_base);
    }
}

static int copy_parameter_set(void **to, void **from, int count, int size)
{
    int i;

    for (i = 0; i < count; i++) {
        if (to[i] && !from[i]) {
            av_freep(&to[i]);
        } else if (from[i] && !to[i]) {
            to[i] = av_malloc(size);
            if (!to[i])
                return AVERROR(ENOMEM);
        }

        if (from[i])
            memcpy(to[i], from[i], size);
    }

    return 0;
}

#define copy_fields(to, from, start_field, end_field)                   \
    memcpy(&to->start_field, &from->start_field,                        \
           (char *)&to->end_field - (char *)&to->start_field)

static int h264_slice_header_init(H264Context *h, int reinit);

int ff_h264_update_thread_context(AVCodecContext *dst,
                                  const AVCodecContext *src)
{
    H264Context *h = dst->priv_data, *h1 = src->priv_data;
    int inited = h->context_initialized, err = 0;
    int context_reinitialized = 0;
    int i, ret;

    if (dst == src)
        return 0;

    if (inited &&
        (h->width                 != h1->width                 ||
         h->height                != h1->height                ||
         h->mb_width              != h1->mb_width              ||
         h->mb_height             != h1->mb_height             ||
         h->sps.bit_depth_luma    != h1->sps.bit_depth_luma    ||
         h->sps.chroma_format_idc != h1->sps.chroma_format_idc ||
         h->sps.colorspace        != h1->sps.colorspace)) {

        /* set bits_per_raw_sample to the previous value. the check for changed
         * bit depth in h264_set_parameter_from_sps() uses it and sets it to
         * the current value */
        h->avctx->bits_per_raw_sample = h->sps.bit_depth_luma;

        av_freep(&h->bipred_scratchpad);

        h->width     = h1->width;
        h->height    = h1->height;
        h->mb_height = h1->mb_height;
        h->mb_width  = h1->mb_width;
        h->mb_num    = h1->mb_num;
        h->mb_stride = h1->mb_stride;
        h->b_stride  = h1->b_stride;
        // SPS/PPS
        if ((ret = copy_parameter_set((void **)h->sps_buffers,
                                      (void **)h1->sps_buffers,
                                      MAX_SPS_COUNT, sizeof(SPS))) < 0)
            return ret;
        h->sps = h1->sps;
        if ((ret = copy_parameter_set((void **)h->pps_buffers,
                                      (void **)h1->pps_buffers,
                                      MAX_PPS_COUNT, sizeof(PPS))) < 0)
            return ret;
        h->pps = h1->pps;

        if ((err = h264_slice_header_init(h, 1)) < 0) {
            av_log(h->avctx, AV_LOG_ERROR, "h264_slice_header_init() failed");
            return err;
        }
        context_reinitialized = 1;

#if 0
        h264_set_parameter_from_sps(h);
        //Note we set context_reinitialized which will cause h264_set_parameter_from_sps to be reexecuted
        h->cur_chroma_format_idc = h1->cur_chroma_format_idc;
#endif
    }
    /* update linesize on resize for h264. The h264 decoder doesn't
     * necessarily call ff_MPV_frame_start in the new thread */
    h->linesize   = h1->linesize;
    h->uvlinesize = h1->uvlinesize;

    /* copy block_offset since frame_start may not be called */
    memcpy(h->block_offset, h1->block_offset, sizeof(h->block_offset));

    if (!inited) {
        for (i = 0; i < MAX_SPS_COUNT; i++)
            av_freep(h->sps_buffers + i);

        for (i = 0; i < MAX_PPS_COUNT; i++)
            av_freep(h->pps_buffers + i);

        av_freep(&h->rbsp_buffer[0]);
        av_freep(&h->rbsp_buffer[1]);
        memcpy(h, h1, offsetof(H264Context, intra_pcm_ptr));
        memcpy(&h->cabac, &h1->cabac,
               sizeof(H264Context) - offsetof(H264Context, cabac));
        av_assert0((void*)&h->cabac == &h->mb_padding + 1);

        memset(h->sps_buffers, 0, sizeof(h->sps_buffers));
        memset(h->pps_buffers, 0, sizeof(h->pps_buffers));

        memset(&h->er, 0, sizeof(h->er));
        memset(&h->mb, 0, sizeof(h->mb));
        memset(&h->mb_luma_dc, 0, sizeof(h->mb_luma_dc));
        memset(&h->mb_padding, 0, sizeof(h->mb_padding));
        memset(&h->cur_pic, 0, sizeof(h->cur_pic));

        h->avctx             = dst;
        h->DPB               = NULL;
        h->qscale_table_pool = NULL;
        h->mb_type_pool      = NULL;
        h->ref_index_pool    = NULL;
        h->motion_val_pool   = NULL;
        for (i = 0; i < 2; i++) {
            h->rbsp_buffer[i] = NULL;
            h->rbsp_buffer_size[i] = 0;
        }

        if (h1->context_initialized) {
        h->context_initialized = 0;

        memset(&h->cur_pic, 0, sizeof(h->cur_pic));
        av_frame_unref(&h->cur_pic.f);
        h->cur_pic.tf.f = &h->cur_pic.f;

        ret = ff_h264_alloc_tables(h);
        if (ret < 0) {
            av_log(dst, AV_LOG_ERROR, "Could not allocate memory\n");
            return ret;
        }
        ret = ff_h264_context_init(h);
        if (ret < 0) {
            av_log(dst, AV_LOG_ERROR, "context_init() failed.\n");
            return ret;
        }
        }

        h->bipred_scratchpad = NULL;
        h->edge_emu_buffer   = NULL;

        h->thread_context[0] = h;
        h->context_initialized = h1->context_initialized;
    }

    h->avctx->coded_height  = h1->avctx->coded_height;
    h->avctx->coded_width   = h1->avctx->coded_width;
    h->avctx->width         = h1->avctx->width;
    h->avctx->height        = h1->avctx->height;
    h->coded_picture_number = h1->coded_picture_number;
    h->first_field          = h1->first_field;
    h->picture_structure    = h1->picture_structure;
    h->qscale               = h1->qscale;
    h->droppable            = h1->droppable;
    h->low_delay            = h1->low_delay;

    for (i = 0; h->DPB && i < H264_MAX_PICTURE_COUNT; i++) {
        ff_h264_unref_picture(h, &h->DPB[i]);
        if (h1->DPB && h1->DPB[i].f.buf[0] &&
            (ret = ff_h264_ref_picture(h, &h->DPB[i], &h1->DPB[i])) < 0)
            return ret;
    }

    h->cur_pic_ptr = REBASE_PICTURE(h1->cur_pic_ptr, h, h1);
    ff_h264_unref_picture(h, &h->cur_pic);
    if (h1->cur_pic.f.buf[0] && (ret = ff_h264_ref_picture(h, &h->cur_pic, &h1->cur_pic)) < 0)
        return ret;

    h->workaround_bugs = h1->workaround_bugs;
    h->low_delay       = h1->low_delay;
    h->droppable       = h1->droppable;

    // extradata/NAL handling
    h->is_avc = h1->is_avc;

    // SPS/PPS
    if ((ret = copy_parameter_set((void **)h->sps_buffers,
                                  (void **)h1->sps_buffers,
                                  MAX_SPS_COUNT, sizeof(SPS))) < 0)
        return ret;
    h->sps = h1->sps;
    if ((ret = copy_parameter_set((void **)h->pps_buffers,
                                  (void **)h1->pps_buffers,
                                  MAX_PPS_COUNT, sizeof(PPS))) < 0)
        return ret;
    h->pps = h1->pps;

    // Dequantization matrices
    // FIXME these are big - can they be only copied when PPS changes?
    copy_fields(h, h1, dequant4_buffer, dequant4_coeff);

    for (i = 0; i < 6; i++)
        h->dequant4_coeff[i] = h->dequant4_buffer[0] +
                               (h1->dequant4_coeff[i] - h1->dequant4_buffer[0]);

    for (i = 0; i < 6; i++)
        h->dequant8_coeff[i] = h->dequant8_buffer[0] +
                               (h1->dequant8_coeff[i] - h1->dequant8_buffer[0]);

    h->dequant_coeff_pps = h1->dequant_coeff_pps;

    // POC timing
    copy_fields(h, h1, poc_lsb, redundant_pic_count);

    // reference lists
    copy_fields(h, h1, short_ref, cabac_init_idc);

    copy_picture_range(h->short_ref, h1->short_ref, 32, h, h1);
    copy_picture_range(h->long_ref, h1->long_ref, 32, h, h1);
    copy_picture_range(h->delayed_pic, h1->delayed_pic,
                       MAX_DELAYED_PIC_COUNT + 2, h, h1);

    h->frame_recovered       = h1->frame_recovered;

    if (context_reinitialized)
        ff_h264_set_parameter_from_sps(h);

    if (!h->cur_pic_ptr)
        return 0;

    if (!h->droppable) {
        err = ff_h264_execute_ref_pic_marking(h, h->mmco, h->mmco_index);
        h->prev_poc_msb = h->poc_msb;
        h->prev_poc_lsb = h->poc_lsb;
    }
    h->prev_frame_num_offset = h->frame_num_offset;
    h->prev_frame_num        = h->frame_num;
    h->outputed_poc          = h->next_outputed_poc;

    h->recovery_frame        = h1->recovery_frame;

    return err;
}

static int h264_frame_start(H264Context *h)
{
    H264Picture *pic;
    int i, ret;
    const int pixel_shift = h->pixel_shift;
    int c[4] = {
        1<<(h->sps.bit_depth_luma-1),
        1<<(h->sps.bit_depth_chroma-1),
        1<<(h->sps.bit_depth_chroma-1),
        -1
    };

    if (!ff_thread_can_start_frame(h->avctx)) {
        av_log(h->avctx, AV_LOG_ERROR, "Attempt to start a frame outside SETUP state\n");
        return -1;
    }

    release_unused_pictures(h, 1);
    h->cur_pic_ptr = NULL;

    i = find_unused_picture(h);
    if (i < 0) {
        av_log(h->avctx, AV_LOG_ERROR, "no frame buffer available\n");
        return i;
    }
    pic = &h->DPB[i];

    pic->reference              = h->droppable ? 0 : h->picture_structure;
    pic->f.coded_picture_number = h->coded_picture_number++;
    pic->field_picture          = h->picture_structure != PICT_FRAME;

    /*
     * Zero key_frame here; IDR markings per slice in frame or fields are ORed
     * in later.
     * See decode_nal_units().
     */
    pic->f.key_frame = 0;
    pic->mmco_reset  = 0;
    pic->recovered   = 0;
    pic->invalid_gap = 0;

    if ((ret = alloc_picture(h, pic)) < 0)
        return ret;
    if(!h->frame_recovered && !h->avctx->hwaccel &&
       !(h->avctx->codec->capabilities & CODEC_CAP_HWACCEL_VDPAU))
        avpriv_color_frame(&pic->f, c);

    h->cur_pic_ptr = pic;
    ff_h264_unref_picture(h, &h->cur_pic);
    if (CONFIG_ERROR_RESILIENCE) {
        ff_h264_set_erpic(&h->er.cur_pic, NULL);
    }

    if ((ret = ff_h264_ref_picture(h, &h->cur_pic, h->cur_pic_ptr)) < 0)
        return ret;

    if (CONFIG_ERROR_RESILIENCE) {
        ff_er_frame_start(&h->er);
        ff_h264_set_erpic(&h->er.last_pic, NULL);
        ff_h264_set_erpic(&h->er.next_pic, NULL);
    }

    assert(h->linesize && h->uvlinesize);

    for (i = 0; i < 16; i++) {
        h->block_offset[i]           = (4 * ((scan8[i] - scan8[0]) & 7) << pixel_shift) + 4 * h->linesize * ((scan8[i] - scan8[0]) >> 3);
        h->block_offset[48 + i]      = (4 * ((scan8[i] - scan8[0]) & 7) << pixel_shift) + 8 * h->linesize * ((scan8[i] - scan8[0]) >> 3);
    }
    for (i = 0; i < 16; i++) {
        h->block_offset[16 + i]      =
        h->block_offset[32 + i]      = (4 * ((scan8[i] - scan8[0]) & 7) << pixel_shift) + 4 * h->uvlinesize * ((scan8[i] - scan8[0]) >> 3);
        h->block_offset[48 + 16 + i] =
        h->block_offset[48 + 32 + i] = (4 * ((scan8[i] - scan8[0]) & 7) << pixel_shift) + 8 * h->uvlinesize * ((scan8[i] - scan8[0]) >> 3);
    }

    // s->decode = (h->flags & CODEC_FLAG_PSNR) || !s->encoding ||
    //             h->cur_pic.reference /* || h->contains_intra */ || 1;

    /* We mark the current picture as non-reference after allocating it, so
     * that if we break out due to an error it can be released automatically
     * in the next ff_MPV_frame_start().
     */
    h->cur_pic_ptr->reference = 0;

    h->cur_pic_ptr->field_poc[0] = h->cur_pic_ptr->field_poc[1] = INT_MAX;

    h->next_output_pic = NULL;

    assert(h->cur_pic_ptr->long_ref == 0);

    return 0;
}

static av_always_inline void backup_mb_border(H264Context *h, uint8_t *src_y,
                                              uint8_t *src_cb, uint8_t *src_cr,
                                              int linesize, int uvlinesize,
                                              int simple)
{
    uint8_t *top_border;
    int top_idx = 1;
    const int pixel_shift = h->pixel_shift;
    int chroma444 = CHROMA444(h);
    int chroma422 = CHROMA422(h);

    src_y  -= linesize;
    src_cb -= uvlinesize;
    src_cr -= uvlinesize;

    if (!simple && FRAME_MBAFF(h)) {
        if (h->mb_y & 1) {
            if (!MB_MBAFF(h)) {
                top_border = h->top_borders[0][h->mb_x];
                AV_COPY128(top_border, src_y + 15 * linesize);
                if (pixel_shift)
                    AV_COPY128(top_border + 16, src_y + 15 * linesize + 16);
                if (simple || !CONFIG_GRAY || !(h->flags & CODEC_FLAG_GRAY)) {
                    if (chroma444) {
                        if (pixel_shift) {
                            AV_COPY128(top_border + 32, src_cb + 15 * uvlinesize);
                            AV_COPY128(top_border + 48, src_cb + 15 * uvlinesize + 16);
                            AV_COPY128(top_border + 64, src_cr + 15 * uvlinesize);
                            AV_COPY128(top_border + 80, src_cr + 15 * uvlinesize + 16);
                        } else {
                            AV_COPY128(top_border + 16, src_cb + 15 * uvlinesize);
                            AV_COPY128(top_border + 32, src_cr + 15 * uvlinesize);
                        }
                    } else if (chroma422) {
                        if (pixel_shift) {
                            AV_COPY128(top_border + 32, src_cb + 15 * uvlinesize);
                            AV_COPY128(top_border + 48, src_cr + 15 * uvlinesize);
                        } else {
                            AV_COPY64(top_border + 16, src_cb + 15 * uvlinesize);
                            AV_COPY64(top_border + 24, src_cr + 15 * uvlinesize);
                        }
                    } else {
                        if (pixel_shift) {
                            AV_COPY128(top_border + 32, src_cb + 7 * uvlinesize);
                            AV_COPY128(top_border + 48, src_cr + 7 * uvlinesize);
                        } else {
                            AV_COPY64(top_border + 16, src_cb + 7 * uvlinesize);
                            AV_COPY64(top_border + 24, src_cr + 7 * uvlinesize);
                        }
                    }
                }
            }
        } else if (MB_MBAFF(h)) {
            top_idx = 0;
        } else
            return;
    }

    top_border = h->top_borders[top_idx][h->mb_x];
    /* There are two lines saved, the line above the top macroblock
     * of a pair, and the line above the bottom macroblock. */
    AV_COPY128(top_border, src_y + 16 * linesize);
    if (pixel_shift)
        AV_COPY128(top_border + 16, src_y + 16 * linesize + 16);

    if (simple || !CONFIG_GRAY || !(h->flags & CODEC_FLAG_GRAY)) {
        if (chroma444) {
            if (pixel_shift) {
                AV_COPY128(top_border + 32, src_cb + 16 * linesize);
                AV_COPY128(top_border + 48, src_cb + 16 * linesize + 16);
                AV_COPY128(top_border + 64, src_cr + 16 * linesize);
                AV_COPY128(top_border + 80, src_cr + 16 * linesize + 16);
            } else {
                AV_COPY128(top_border + 16, src_cb + 16 * linesize);
                AV_COPY128(top_border + 32, src_cr + 16 * linesize);
            }
        } else if (chroma422) {
            if (pixel_shift) {
                AV_COPY128(top_border + 32, src_cb + 16 * uvlinesize);
                AV_COPY128(top_border + 48, src_cr + 16 * uvlinesize);
            } else {
                AV_COPY64(top_border + 16, src_cb + 16 * uvlinesize);
                AV_COPY64(top_border + 24, src_cr + 16 * uvlinesize);
            }
        } else {
            if (pixel_shift) {
                AV_COPY128(top_border + 32, src_cb + 8 * uvlinesize);
                AV_COPY128(top_border + 48, src_cr + 8 * uvlinesize);
            } else {
                AV_COPY64(top_border + 16, src_cb + 8 * uvlinesize);
                AV_COPY64(top_border + 24, src_cr + 8 * uvlinesize);
            }
        }
    }
}

/**
 * Initialize implicit_weight table.
 * @param field  0/1 initialize the weight for interlaced MBAFF
 *                -1 initializes the rest
 */
static void implicit_weight_table(H264Context *h, int field)
{
    int ref0, ref1, i, cur_poc, ref_start, ref_count0, ref_count1;

    for (i = 0; i < 2; i++) {
        h->luma_weight_flag[i]   = 0;
        h->chroma_weight_flag[i] = 0;
    }

    if (field < 0) {
        if (h->picture_structure == PICT_FRAME) {
            cur_poc = h->cur_pic_ptr->poc;
        } else {
            cur_poc = h->cur_pic_ptr->field_poc[h->picture_structure - 1];
        }
        if (h->ref_count[0] == 1 && h->ref_count[1] == 1 && !FRAME_MBAFF(h) &&
            h->ref_list[0][0].poc + h->ref_list[1][0].poc == 2 * cur_poc) {
            h->use_weight        = 0;
            h->use_weight_chroma = 0;
            return;
        }
        ref_start  = 0;
        ref_count0 = h->ref_count[0];
        ref_count1 = h->ref_count[1];
    } else {
        cur_poc    = h->cur_pic_ptr->field_poc[field];
        ref_start  = 16;
        ref_count0 = 16 + 2 * h->ref_count[0];
        ref_count1 = 16 + 2 * h->ref_count[1];
    }

    h->use_weight               = 2;
    h->use_weight_chroma        = 2;
    h->luma_log2_weight_denom   = 5;
    h->chroma_log2_weight_denom = 5;

    for (ref0 = ref_start; ref0 < ref_count0; ref0++) {
        int poc0 = h->ref_list[0][ref0].poc;
        for (ref1 = ref_start; ref1 < ref_count1; ref1++) {
            int w = 32;
            if (!h->ref_list[0][ref0].long_ref && !h->ref_list[1][ref1].long_ref) {
                int poc1 = h->ref_list[1][ref1].poc;
                int td   = av_clip(poc1 - poc0, -128, 127);
                if (td) {
                    int tb = av_clip(cur_poc - poc0, -128, 127);
                    int tx = (16384 + (FFABS(td) >> 1)) / td;
                    int dist_scale_factor = (tb * tx + 32) >> 8;
                    if (dist_scale_factor >= -64 && dist_scale_factor <= 128)
                        w = 64 - dist_scale_factor;
                }
            }
            if (field < 0) {
                h->implicit_weight[ref0][ref1][0] =
                h->implicit_weight[ref0][ref1][1] = w;
            } else {
                h->implicit_weight[ref0][ref1][field] = w;
            }
        }
    }
}

/**
 * initialize scan tables
 */
static void init_scan_tables(H264Context *h)
{
    int i;
    for (i = 0; i < 16; i++) {
#define TRANSPOSE(x) (x >> 2) | ((x << 2) & 0xF)
        h->zigzag_scan[i] = TRANSPOSE(zigzag_scan[i]);
        h->field_scan[i]  = TRANSPOSE(field_scan[i]);
#undef TRANSPOSE
    }
    for (i = 0; i < 64; i++) {
#define TRANSPOSE(x) (x >> 3) | ((x & 7) << 3)
        h->zigzag_scan8x8[i]       = TRANSPOSE(ff_zigzag_direct[i]);
        h->zigzag_scan8x8_cavlc[i] = TRANSPOSE(zigzag_scan8x8_cavlc[i]);
        h->field_scan8x8[i]        = TRANSPOSE(field_scan8x8[i]);
        h->field_scan8x8_cavlc[i]  = TRANSPOSE(field_scan8x8_cavlc[i]);
#undef TRANSPOSE
    }
    if (h->sps.transform_bypass) { // FIXME same ugly
        memcpy(h->zigzag_scan_q0          , zigzag_scan             , sizeof(h->zigzag_scan_q0         ));
        memcpy(h->zigzag_scan8x8_q0       , ff_zigzag_direct        , sizeof(h->zigzag_scan8x8_q0      ));
        memcpy(h->zigzag_scan8x8_cavlc_q0 , zigzag_scan8x8_cavlc    , sizeof(h->zigzag_scan8x8_cavlc_q0));
        memcpy(h->field_scan_q0           , field_scan              , sizeof(h->field_scan_q0          ));
        memcpy(h->field_scan8x8_q0        , field_scan8x8           , sizeof(h->field_scan8x8_q0       ));
        memcpy(h->field_scan8x8_cavlc_q0  , field_scan8x8_cavlc     , sizeof(h->field_scan8x8_cavlc_q0 ));
    } else {
        memcpy(h->zigzag_scan_q0          , h->zigzag_scan          , sizeof(h->zigzag_scan_q0         ));
        memcpy(h->zigzag_scan8x8_q0       , h->zigzag_scan8x8       , sizeof(h->zigzag_scan8x8_q0      ));
        memcpy(h->zigzag_scan8x8_cavlc_q0 , h->zigzag_scan8x8_cavlc , sizeof(h->zigzag_scan8x8_cavlc_q0));
        memcpy(h->field_scan_q0           , h->field_scan           , sizeof(h->field_scan_q0          ));
        memcpy(h->field_scan8x8_q0        , h->field_scan8x8        , sizeof(h->field_scan8x8_q0       ));
        memcpy(h->field_scan8x8_cavlc_q0  , h->field_scan8x8_cavlc  , sizeof(h->field_scan8x8_cavlc_q0 ));
    }
}

/**
 * Replicate H264 "master" context to thread contexts.
 */
static int clone_slice(H264Context *dst, H264Context *src)
{
    memcpy(dst->block_offset, src->block_offset, sizeof(dst->block_offset));
    dst->cur_pic_ptr = src->cur_pic_ptr;
    dst->cur_pic     = src->cur_pic;
    dst->linesize    = src->linesize;
    dst->uvlinesize  = src->uvlinesize;
    dst->first_field = src->first_field;

    dst->prev_poc_msb          = src->prev_poc_msb;
    dst->prev_poc_lsb          = src->prev_poc_lsb;
    dst->prev_frame_num_offset = src->prev_frame_num_offset;
    dst->prev_frame_num        = src->prev_frame_num;
    dst->short_ref_count       = src->short_ref_count;

    memcpy(dst->short_ref,        src->short_ref,        sizeof(dst->short_ref));
    memcpy(dst->long_ref,         src->long_ref,         sizeof(dst->long_ref));
    memcpy(dst->default_ref_list, src->default_ref_list, sizeof(dst->default_ref_list));

    memcpy(dst->dequant4_coeff,   src->dequant4_coeff,   sizeof(src->dequant4_coeff));
    memcpy(dst->dequant8_coeff,   src->dequant8_coeff,   sizeof(src->dequant8_coeff));

    return 0;
}

static enum AVPixelFormat get_pixel_format(H264Context *h, int force_callback)
{
    switch (h->sps.bit_depth_luma) {
    case 9:
        if (CHROMA444(h)) {
            if (h->avctx->colorspace == AVCOL_SPC_RGB) {
                return AV_PIX_FMT_GBRP9;
            } else
                return AV_PIX_FMT_YUV444P9;
        } else if (CHROMA422(h))
            return AV_PIX_FMT_YUV422P9;
        else
            return AV_PIX_FMT_YUV420P9;
        break;
    case 10:
        if (CHROMA444(h)) {
            if (h->avctx->colorspace == AVCOL_SPC_RGB) {
                return AV_PIX_FMT_GBRP10;
            } else
                return AV_PIX_FMT_YUV444P10;
        } else if (CHROMA422(h))
            return AV_PIX_FMT_YUV422P10;
        else
            return AV_PIX_FMT_YUV420P10;
        break;
    case 12:
        if (CHROMA444(h)) {
            if (h->avctx->colorspace == AVCOL_SPC_RGB) {
                return AV_PIX_FMT_GBRP12;
            } else
                return AV_PIX_FMT_YUV444P12;
        } else if (CHROMA422(h))
            return AV_PIX_FMT_YUV422P12;
        else
            return AV_PIX_FMT_YUV420P12;
        break;
    case 14:
        if (CHROMA444(h)) {
            if (h->avctx->colorspace == AVCOL_SPC_RGB) {
                return AV_PIX_FMT_GBRP14;
            } else
                return AV_PIX_FMT_YUV444P14;
        } else if (CHROMA422(h))
            return AV_PIX_FMT_YUV422P14;
        else
            return AV_PIX_FMT_YUV420P14;
        break;
    case 8:
        if (CHROMA444(h)) {
            if (h->avctx->colorspace == AVCOL_SPC_RGB) {
                av_log(h->avctx, AV_LOG_DEBUG, "Detected GBR colorspace.\n");
                return AV_PIX_FMT_GBR24P;
            } else if (h->avctx->colorspace == AVCOL_SPC_YCGCO) {
                av_log(h->avctx, AV_LOG_WARNING, "Detected unsupported YCgCo colorspace.\n");
            }
            return h->avctx->color_range == AVCOL_RANGE_JPEG ? AV_PIX_FMT_YUVJ444P
                                                                : AV_PIX_FMT_YUV444P;
        } else if (CHROMA422(h)) {
            return h->avctx->color_range == AVCOL_RANGE_JPEG ? AV_PIX_FMT_YUVJ422P
                                                             : AV_PIX_FMT_YUV422P;
        } else {
            int i;
            const enum AVPixelFormat * fmt = h->avctx->codec->pix_fmts ?
                                        h->avctx->codec->pix_fmts :
                                        h->avctx->color_range == AVCOL_RANGE_JPEG ?
                                        h264_hwaccel_pixfmt_list_jpeg_420 :
                                        h264_hwaccel_pixfmt_list_420;

            for (i=0; fmt[i] != AV_PIX_FMT_NONE; i++)
                if (fmt[i] == h->avctx->pix_fmt && !force_callback)
                    return fmt[i];
            return ff_thread_get_format(h->avctx, fmt);
        }
        break;
    default:
        av_log(h->avctx, AV_LOG_ERROR,
               "Unsupported bit depth %d\n", h->sps.bit_depth_luma);
        return AVERROR_INVALIDDATA;
    }
}

/* export coded and cropped frame dimensions to AVCodecContext */
static int init_dimensions(H264Context *h)
{
    int width  = h->width  - (h->sps.crop_right + h->sps.crop_left);
    int height = h->height - (h->sps.crop_top   + h->sps.crop_bottom);
    av_assert0(h->sps.crop_right + h->sps.crop_left < (unsigned)h->width);
    av_assert0(h->sps.crop_top + h->sps.crop_bottom < (unsigned)h->height);

    /* handle container cropping */
    if (!h->sps.crop &&
        FFALIGN(h->avctx->width,  16) == h->width &&
        FFALIGN(h->avctx->height, 16) == h->height) {
        width  = h->avctx->width;
        height = h->avctx->height;
    }

    if (width <= 0 || height <= 0) {
        av_log(h->avctx, AV_LOG_ERROR, "Invalid cropped dimensions: %dx%d.\n",
               width, height);
        if (h->avctx->err_recognition & AV_EF_EXPLODE)
            return AVERROR_INVALIDDATA;

        av_log(h->avctx, AV_LOG_WARNING, "Ignoring cropping information.\n");
        h->sps.crop_bottom = h->sps.crop_top = h->sps.crop_right = h->sps.crop_left = 0;
        h->sps.crop        = 0;

        width  = h->width;
        height = h->height;
    }

    h->avctx->coded_width  = h->width;
    h->avctx->coded_height = h->height;
    h->avctx->width        = width;
    h->avctx->height       = height;

    return 0;
}

static int h264_slice_header_init(H264Context *h, int reinit)
{
    int nb_slices = (HAVE_THREADS &&
                     h->avctx->active_thread_type & FF_THREAD_SLICE) ?
                    h->avctx->thread_count : 1;
    int i, ret;

    h->avctx->sample_aspect_ratio = h->sps.sar;
    av_assert0(h->avctx->sample_aspect_ratio.den);
    av_pix_fmt_get_chroma_sub_sample(h->avctx->pix_fmt,
                                     &h->chroma_x_shift, &h->chroma_y_shift);

    if (h->sps.timing_info_present_flag) {
        int64_t den = h->sps.time_scale;
        if (h->x264_build < 44U)
            den *= 2;
        av_reduce(&h->avctx->time_base.num, &h->avctx->time_base.den,
                  h->sps.num_units_in_tick, den, 1 << 30);
    }

    h->avctx->hwaccel = ff_find_hwaccel(h->avctx);

    if (reinit)
        ff_h264_free_tables(h, 0);
    h->first_field           = 0;
    h->prev_interlaced_frame = 1;

    init_scan_tables(h);
    ret = ff_h264_alloc_tables(h);
    if (ret < 0) {
        av_log(h->avctx, AV_LOG_ERROR, "Could not allocate memory\n");
        return ret;
    }

    if (nb_slices > H264_MAX_THREADS || (nb_slices > h->mb_height && h->mb_height)) {
        int max_slices;
        if (h->mb_height)
            max_slices = FFMIN(H264_MAX_THREADS, h->mb_height);
        else
            max_slices = H264_MAX_THREADS;
        av_log(h->avctx, AV_LOG_WARNING, "too many threads/slices %d,"
               " reducing to %d\n", nb_slices, max_slices);
        nb_slices = max_slices;
    }
    h->slice_context_count = nb_slices;

    if (!HAVE_THREADS || !(h->avctx->active_thread_type & FF_THREAD_SLICE)) {
        ret = ff_h264_context_init(h);
        if (ret < 0) {
            av_log(h->avctx, AV_LOG_ERROR, "context_init() failed.\n");
            return ret;
        }
    } else {
        for (i = 1; i < h->slice_context_count; i++) {
            H264Context *c;
            c                    = h->thread_context[i] = av_mallocz(sizeof(H264Context));
            if (!c)
                return AVERROR(ENOMEM);
            c->avctx             = h->avctx;
            if (CONFIG_ERROR_RESILIENCE) {
                c->dsp               = h->dsp;
            }
            c->vdsp              = h->vdsp;
            c->h264dsp           = h->h264dsp;
            c->h264qpel          = h->h264qpel;
            c->h264chroma        = h->h264chroma;
            c->sps               = h->sps;
            c->pps               = h->pps;
            c->pixel_shift       = h->pixel_shift;
            c->cur_chroma_format_idc = h->cur_chroma_format_idc;
            c->width             = h->width;
            c->height            = h->height;
            c->linesize          = h->linesize;
            c->uvlinesize        = h->uvlinesize;
            c->chroma_x_shift    = h->chroma_x_shift;
            c->chroma_y_shift    = h->chroma_y_shift;
            c->qscale            = h->qscale;
            c->droppable         = h->droppable;
            c->data_partitioning = h->data_partitioning;
            c->low_delay         = h->low_delay;
            c->mb_width          = h->mb_width;
            c->mb_height         = h->mb_height;
            c->mb_stride         = h->mb_stride;
            c->mb_num            = h->mb_num;
            c->flags             = h->flags;
            c->workaround_bugs   = h->workaround_bugs;
            c->pict_type         = h->pict_type;

            init_scan_tables(c);
            clone_tables(c, h, i);
            c->context_initialized = 1;
        }

        for (i = 0; i < h->slice_context_count; i++)
            if ((ret = ff_h264_context_init(h->thread_context[i])) < 0) {
                av_log(h->avctx, AV_LOG_ERROR, "context_init() failed.\n");
                return ret;
            }
    }

    h->context_initialized = 1;

    return 0;
}

static enum AVPixelFormat non_j_pixfmt(enum AVPixelFormat a)
{
    switch (a) {
    case AV_PIX_FMT_YUVJ420P: return AV_PIX_FMT_YUV420P;
    case AV_PIX_FMT_YUVJ422P: return AV_PIX_FMT_YUV422P;
    case AV_PIX_FMT_YUVJ444P: return AV_PIX_FMT_YUV444P;
    default:
        return a;
    }
}

/**
 * Decode a slice header.
 * This will (re)intialize the decoder and call h264_frame_start() as needed.
 *
 * @param h h264context
 * @param h0 h264 master context (differs from 'h' when doing sliced based
 *           parallel decoding)
 *
 * @return 0 if okay, <0 if an error occurred, 1 if decoding must not be multithreaded
 */
int ff_h264_decode_slice_header(H264Context *h, H264Context *h0)
{
    unsigned int first_mb_in_slice;
    unsigned int pps_id;
    int ret;
    unsigned int slice_type, tmp, i, j;
    int last_pic_structure, last_pic_droppable;
    int must_reinit;
    int needs_reinit = 0;
    int field_pic_flag, bottom_field_flag;

    h->qpel_put = h->h264qpel.put_h264_qpel_pixels_tab;
    h->qpel_avg = h->h264qpel.avg_h264_qpel_pixels_tab;

    first_mb_in_slice = get_ue_golomb_long(&h->gb);

    if (first_mb_in_slice == 0) { // FIXME better field boundary detection
        if (h0->current_slice && h->cur_pic_ptr && FIELD_PICTURE(h)) {
            ff_h264_field_end(h, 1);
        }

        h0->current_slice = 0;
        if (!h0->first_field) {
            if (h->cur_pic_ptr && !h->droppable) {
                ff_thread_report_progress(&h->cur_pic_ptr->tf, INT_MAX,
                                          h->picture_structure == PICT_BOTTOM_FIELD);
            }
            h->cur_pic_ptr = NULL;
        }
    }

    slice_type = get_ue_golomb_31(&h->gb);
    if (slice_type > 9) {
        av_log(h->avctx, AV_LOG_ERROR,
               "slice type %d too large at %d %d\n",
               slice_type, h->mb_x, h->mb_y);
        return AVERROR_INVALIDDATA;
    }
    if (slice_type > 4) {
        slice_type -= 5;
        h->slice_type_fixed = 1;
    } else
        h->slice_type_fixed = 0;

    slice_type = golomb_to_pict_type[slice_type];
    h->slice_type     = slice_type;
    h->slice_type_nos = slice_type & 3;

    if (h->nal_unit_type  == NAL_IDR_SLICE &&
        h->slice_type_nos != AV_PICTURE_TYPE_I) {
        av_log(h->avctx, AV_LOG_ERROR, "A non-intra slice in an IDR NAL unit.\n");
        return AVERROR_INVALIDDATA;
    }

    // to make a few old functions happy, it's wrong though
    h->pict_type = h->slice_type;

    pps_id = get_ue_golomb(&h->gb);
    if (pps_id >= MAX_PPS_COUNT) {
        av_log(h->avctx, AV_LOG_ERROR, "pps_id %u out of range\n", pps_id);
        return AVERROR_INVALIDDATA;
    }
    if (!h0->pps_buffers[pps_id]) {
        av_log(h->avctx, AV_LOG_ERROR,
               "non-existing PPS %u referenced\n",
               pps_id);
        return AVERROR_INVALIDDATA;
    }
    if (h0->au_pps_id >= 0 && pps_id != h0->au_pps_id) {
        av_log(h->avctx, AV_LOG_ERROR,
               "PPS change from %d to %d forbidden\n",
               h0->au_pps_id, pps_id);
        return AVERROR_INVALIDDATA;
    }
    h->pps = *h0->pps_buffers[pps_id];

    if (!h0->sps_buffers[h->pps.sps_id]) {
        av_log(h->avctx, AV_LOG_ERROR,
               "non-existing SPS %u referenced\n",
               h->pps.sps_id);
        return AVERROR_INVALIDDATA;
    }

    if (h->pps.sps_id != h->sps.sps_id ||
        h->pps.sps_id != h->current_sps_id ||
        h0->sps_buffers[h->pps.sps_id]->new) {

        h->sps = *h0->sps_buffers[h->pps.sps_id];

        if (h->mb_width  != h->sps.mb_width ||
            h->mb_height != h->sps.mb_height * (2 - h->sps.frame_mbs_only_flag) ||
            h->avctx->bits_per_raw_sample != h->sps.bit_depth_luma ||
            h->cur_chroma_format_idc != h->sps.chroma_format_idc
        )
            needs_reinit = 1;

        if (h->bit_depth_luma    != h->sps.bit_depth_luma ||
            h->chroma_format_idc != h->sps.chroma_format_idc) {
            h->bit_depth_luma    = h->sps.bit_depth_luma;
            h->chroma_format_idc = h->sps.chroma_format_idc;
            needs_reinit         = 1;
        }
        if ((ret = ff_h264_set_parameter_from_sps(h)) < 0)
            return ret;
    }

    h->avctx->profile = ff_h264_get_profile(&h->sps);
    h->avctx->level   = h->sps.level_idc;
    h->avctx->refs    = h->sps.ref_frame_count;

    must_reinit = (h->context_initialized &&
                    (   16*h->sps.mb_width != h->avctx->coded_width
                     || 16*h->sps.mb_height * (2 - h->sps.frame_mbs_only_flag) != h->avctx->coded_height
                     || h->avctx->bits_per_raw_sample != h->sps.bit_depth_luma
                     || h->cur_chroma_format_idc != h->sps.chroma_format_idc
                     || av_cmp_q(h->sps.sar, h->avctx->sample_aspect_ratio)
                     || h->mb_width  != h->sps.mb_width
                     || h->mb_height != h->sps.mb_height * (2 - h->sps.frame_mbs_only_flag)
                    ));
    if (non_j_pixfmt(h0->avctx->pix_fmt) != non_j_pixfmt(get_pixel_format(h0, 0)))
        must_reinit = 1;

    h->mb_width  = h->sps.mb_width;
    h->mb_height = h->sps.mb_height * (2 - h->sps.frame_mbs_only_flag);
    h->mb_num    = h->mb_width * h->mb_height;
    h->mb_stride = h->mb_width + 1;

    h->b_stride = h->mb_width * 4;

    h->chroma_y_shift = h->sps.chroma_format_idc <= 1; // 400 uses yuv420p

    h->width  = 16 * h->mb_width;
    h->height = 16 * h->mb_height;

    ret = init_dimensions(h);
    if (ret < 0)
        return ret;

    if (h->sps.video_signal_type_present_flag) {
        h->avctx->color_range = h->sps.full_range>0 ? AVCOL_RANGE_JPEG
                                                    : AVCOL_RANGE_MPEG;
        if (h->sps.colour_description_present_flag) {
            if (h->avctx->colorspace != h->sps.colorspace)
                needs_reinit = 1;
            h->avctx->color_primaries = h->sps.color_primaries;
            h->avctx->color_trc       = h->sps.color_trc;
            h->avctx->colorspace      = h->sps.colorspace;
        }
    }

<<<<<<< HEAD
    if (h->context_initialized &&
        (h->width  != h->avctx->coded_width   ||
         h->height != h->avctx->coded_height  ||
         must_reinit ||
         needs_reinit)) {
=======
    if (h->context_initialized && needs_reinit) {
>>>>>>> 34c5a666
        if (h != h0) {
            av_log(h->avctx, AV_LOG_ERROR,
                   "changing width %d -> %d / height %d -> %d on "
                   "slice %d\n",
                   h->width, h->avctx->coded_width,
                   h->height, h->avctx->coded_height,
                   h0->current_slice + 1);
            return AVERROR_INVALIDDATA;
        }

        ff_h264_flush_change(h);

        if ((ret = get_pixel_format(h, 1)) < 0)
            return ret;
        h->avctx->pix_fmt = ret;

        av_log(h->avctx, AV_LOG_INFO, "Reinit context to %dx%d, "
               "pix_fmt: %s\n", h->width, h->height, av_get_pix_fmt_name(h->avctx->pix_fmt));

        if ((ret = h264_slice_header_init(h, 1)) < 0) {
            av_log(h->avctx, AV_LOG_ERROR,
                   "h264_slice_header_init() failed\n");
            return ret;
        }
    }
    if (!h->context_initialized) {
        if (h != h0) {
            av_log(h->avctx, AV_LOG_ERROR,
                   "Cannot (re-)initialize context during parallel decoding.\n");
            return AVERROR_PATCHWELCOME;
        }

        if ((ret = get_pixel_format(h, 1)) < 0)
            return ret;
        h->avctx->pix_fmt = ret;

        if ((ret = h264_slice_header_init(h, 0)) < 0) {
            av_log(h->avctx, AV_LOG_ERROR,
                   "h264_slice_header_init() failed\n");
            return ret;
        }
    }

    if (h == h0 && h->dequant_coeff_pps != pps_id) {
        h->dequant_coeff_pps = pps_id;
        h264_init_dequant_tables(h);
    }

    h->frame_num = get_bits(&h->gb, h->sps.log2_max_frame_num);

    h->mb_mbaff        = 0;
    h->mb_aff_frame    = 0;
    last_pic_structure = h0->picture_structure;
    last_pic_droppable = h0->droppable;
    h->droppable       = h->nal_ref_idc == 0;
    if (h->sps.frame_mbs_only_flag) {
        h->picture_structure = PICT_FRAME;
    } else {
        if (!h->sps.direct_8x8_inference_flag && slice_type == AV_PICTURE_TYPE_B) {
            av_log(h->avctx, AV_LOG_ERROR, "This stream was generated by a broken encoder, invalid 8x8 inference\n");
            return -1;
        }
        field_pic_flag = get_bits1(&h->gb);
        if (field_pic_flag) {
            bottom_field_flag = get_bits1(&h->gb);
            h->picture_structure = PICT_TOP_FIELD + bottom_field_flag;
        } else {
            h->picture_structure = PICT_FRAME;
            h->mb_aff_frame      = h->sps.mb_aff;
        }
    }
    h->mb_field_decoding_flag = h->picture_structure != PICT_FRAME;

    if (h0->current_slice != 0) {
        if (last_pic_structure != h->picture_structure ||
            last_pic_droppable != h->droppable) {
            av_log(h->avctx, AV_LOG_ERROR,
                   "Changing field mode (%d -> %d) between slices is not allowed\n",
                   last_pic_structure, h->picture_structure);
            h->picture_structure = last_pic_structure;
            h->droppable         = last_pic_droppable;
            return AVERROR_INVALIDDATA;
        } else if (!h0->cur_pic_ptr) {
            av_log(h->avctx, AV_LOG_ERROR,
                   "unset cur_pic_ptr on slice %d\n",
                   h0->current_slice + 1);
            return AVERROR_INVALIDDATA;
        }
    } else {
        /* Shorten frame num gaps so we don't have to allocate reference
         * frames just to throw them away */
        if (h->frame_num != h->prev_frame_num) {
            int unwrap_prev_frame_num = h->prev_frame_num;
            int max_frame_num         = 1 << h->sps.log2_max_frame_num;

            if (unwrap_prev_frame_num > h->frame_num)
                unwrap_prev_frame_num -= max_frame_num;

            if ((h->frame_num - unwrap_prev_frame_num) > h->sps.ref_frame_count) {
                unwrap_prev_frame_num = (h->frame_num - h->sps.ref_frame_count) - 1;
                if (unwrap_prev_frame_num < 0)
                    unwrap_prev_frame_num += max_frame_num;

                h->prev_frame_num = unwrap_prev_frame_num;
            }
        }

        /* See if we have a decoded first field looking for a pair...
         * Here, we're using that to see if we should mark previously
         * decode frames as "finished".
         * We have to do that before the "dummy" in-between frame allocation,
         * since that can modify h->cur_pic_ptr. */
        if (h0->first_field) {
            assert(h0->cur_pic_ptr);
            assert(h0->cur_pic_ptr->f.buf[0]);
            assert(h0->cur_pic_ptr->reference != DELAYED_PIC_REF);

            /* Mark old field/frame as completed */
            if (h0->cur_pic_ptr->tf.owner == h0->avctx) {
                ff_thread_report_progress(&h0->cur_pic_ptr->tf, INT_MAX,
                                          last_pic_structure == PICT_BOTTOM_FIELD);
            }

            /* figure out if we have a complementary field pair */
            if (!FIELD_PICTURE(h) || h->picture_structure == last_pic_structure) {
                /* Previous field is unmatched. Don't display it, but let it
                 * remain for reference if marked as such. */
                if (last_pic_structure != PICT_FRAME) {
                    ff_thread_report_progress(&h0->cur_pic_ptr->tf, INT_MAX,
                                              last_pic_structure == PICT_TOP_FIELD);
                }
            } else {
                if (h0->cur_pic_ptr->frame_num != h->frame_num) {
                    /* This and previous field were reference, but had
                     * different frame_nums. Consider this field first in
                     * pair. Throw away previous field except for reference
                     * purposes. */
                    if (last_pic_structure != PICT_FRAME) {
                        ff_thread_report_progress(&h0->cur_pic_ptr->tf, INT_MAX,
                                                  last_pic_structure == PICT_TOP_FIELD);
                    }
                } else {
                    /* Second field in complementary pair */
                    if (!((last_pic_structure   == PICT_TOP_FIELD &&
                           h->picture_structure == PICT_BOTTOM_FIELD) ||
                          (last_pic_structure   == PICT_BOTTOM_FIELD &&
                           h->picture_structure == PICT_TOP_FIELD))) {
                        av_log(h->avctx, AV_LOG_ERROR,
                               "Invalid field mode combination %d/%d\n",
                               last_pic_structure, h->picture_structure);
                        h->picture_structure = last_pic_structure;
                        h->droppable         = last_pic_droppable;
                        return AVERROR_INVALIDDATA;
                    } else if (last_pic_droppable != h->droppable) {
                        avpriv_request_sample(h->avctx,
                                              "Found reference and non-reference fields in the same frame, which");
                        h->picture_structure = last_pic_structure;
                        h->droppable         = last_pic_droppable;
                        return AVERROR_PATCHWELCOME;
                    }
                }
            }
        }

        while (h->frame_num != h->prev_frame_num && !h0->first_field &&
               h->frame_num != (h->prev_frame_num + 1) % (1 << h->sps.log2_max_frame_num)) {
            H264Picture *prev = h->short_ref_count ? h->short_ref[0] : NULL;
            av_log(h->avctx, AV_LOG_DEBUG, "Frame num gap %d %d\n",
                   h->frame_num, h->prev_frame_num);
            if (!h->sps.gaps_in_frame_num_allowed_flag)
                for(i=0; i<FF_ARRAY_ELEMS(h->last_pocs); i++)
                    h->last_pocs[i] = INT_MIN;
            ret = h264_frame_start(h);
            if (ret < 0) {
                h0->first_field = 0;
                return ret;
            }

            h->prev_frame_num++;
            h->prev_frame_num        %= 1 << h->sps.log2_max_frame_num;
            h->cur_pic_ptr->frame_num = h->prev_frame_num;
            h->cur_pic_ptr->invalid_gap = !h->sps.gaps_in_frame_num_allowed_flag;
            ff_thread_report_progress(&h->cur_pic_ptr->tf, INT_MAX, 0);
            ff_thread_report_progress(&h->cur_pic_ptr->tf, INT_MAX, 1);
            ret = ff_generate_sliding_window_mmcos(h, 1);
            if (ret < 0 && (h->avctx->err_recognition & AV_EF_EXPLODE))
                return ret;
            ret = ff_h264_execute_ref_pic_marking(h, h->mmco, h->mmco_index);
            if (ret < 0 && (h->avctx->err_recognition & AV_EF_EXPLODE))
                return ret;
            /* Error concealment: If a ref is missing, copy the previous ref
             * in its place.
             * FIXME: Avoiding a memcpy would be nice, but ref handling makes
             * many assumptions about there being no actual duplicates.
             * FIXME: This does not copy padding for out-of-frame motion
             * vectors.  Given we are concealing a lost frame, this probably
             * is not noticeable by comparison, but it should be fixed. */
            if (h->short_ref_count) {
                if (prev) {
                    av_image_copy(h->short_ref[0]->f.data,
                                  h->short_ref[0]->f.linesize,
                                  (const uint8_t **)prev->f.data,
                                  prev->f.linesize,
                                  h->avctx->pix_fmt,
                                  h->mb_width  * 16,
                                  h->mb_height * 16);
                    h->short_ref[0]->poc = prev->poc + 2;
                }
                h->short_ref[0]->frame_num = h->prev_frame_num;
            }
        }

        /* See if we have a decoded first field looking for a pair...
         * We're using that to see whether to continue decoding in that
         * frame, or to allocate a new one. */
        if (h0->first_field) {
            assert(h0->cur_pic_ptr);
            assert(h0->cur_pic_ptr->f.buf[0]);
            assert(h0->cur_pic_ptr->reference != DELAYED_PIC_REF);

            /* figure out if we have a complementary field pair */
            if (!FIELD_PICTURE(h) || h->picture_structure == last_pic_structure) {
                /* Previous field is unmatched. Don't display it, but let it
                 * remain for reference if marked as such. */
                h0->cur_pic_ptr = NULL;
                h0->first_field = FIELD_PICTURE(h);
            } else {
                if (h0->cur_pic_ptr->frame_num != h->frame_num) {
                    ff_thread_report_progress(&h0->cur_pic_ptr->tf, INT_MAX,
                                              h0->picture_structure==PICT_BOTTOM_FIELD);
                    /* This and the previous field had different frame_nums.
                     * Consider this field first in pair. Throw away previous
                     * one except for reference purposes. */
                    h0->first_field = 1;
                    h0->cur_pic_ptr = NULL;
                } else {
                    /* Second field in complementary pair */
                    h0->first_field = 0;
                }
            }
        } else {
            /* Frame or first field in a potentially complementary pair */
            h0->first_field = FIELD_PICTURE(h);
        }

        if (!FIELD_PICTURE(h) || h0->first_field) {
            if (h264_frame_start(h) < 0) {
                h0->first_field = 0;
                return AVERROR_INVALIDDATA;
            }
        } else {
            release_unused_pictures(h, 0);
        }
        /* Some macroblocks can be accessed before they're available in case
        * of lost slices, MBAFF or threading. */
        if (FIELD_PICTURE(h)) {
            for(i = (h->picture_structure == PICT_BOTTOM_FIELD); i<h->mb_height; i++)
                memset(h->slice_table + i*h->mb_stride, -1, (h->mb_stride - (i+1==h->mb_height)) * sizeof(*h->slice_table));
        } else {
            memset(h->slice_table, -1,
                (h->mb_height * h->mb_stride - 1) * sizeof(*h->slice_table));
        }
        h0->last_slice_type = -1;
    }
    if (h != h0 && (ret = clone_slice(h, h0)) < 0)
        return ret;

    /* can't be in alloc_tables because linesize isn't known there.
     * FIXME: redo bipred weight to not require extra buffer? */
    for (i = 0; i < h->slice_context_count; i++)
        if (h->thread_context[i]) {
            ret = alloc_scratch_buffers(h->thread_context[i], h->linesize);
            if (ret < 0)
                return ret;
        }

    h->cur_pic_ptr->frame_num = h->frame_num; // FIXME frame_num cleanup

    av_assert1(h->mb_num == h->mb_width * h->mb_height);
    if (first_mb_in_slice << FIELD_OR_MBAFF_PICTURE(h) >= h->mb_num ||
        first_mb_in_slice >= h->mb_num) {
        av_log(h->avctx, AV_LOG_ERROR, "first_mb_in_slice overflow\n");
        return AVERROR_INVALIDDATA;
    }
    h->resync_mb_x = h->mb_x =  first_mb_in_slice % h->mb_width;
    h->resync_mb_y = h->mb_y = (first_mb_in_slice / h->mb_width) <<
                               FIELD_OR_MBAFF_PICTURE(h);
    if (h->picture_structure == PICT_BOTTOM_FIELD)
        h->resync_mb_y = h->mb_y = h->mb_y + 1;
    av_assert1(h->mb_y < h->mb_height);

    if (h->picture_structure == PICT_FRAME) {
        h->curr_pic_num = h->frame_num;
        h->max_pic_num  = 1 << h->sps.log2_max_frame_num;
    } else {
        h->curr_pic_num = 2 * h->frame_num + 1;
        h->max_pic_num  = 1 << (h->sps.log2_max_frame_num + 1);
    }

    if (h->nal_unit_type == NAL_IDR_SLICE)
        get_ue_golomb(&h->gb); /* idr_pic_id */

    if (h->sps.poc_type == 0) {
        h->poc_lsb = get_bits(&h->gb, h->sps.log2_max_poc_lsb);

        if (h->pps.pic_order_present == 1 && h->picture_structure == PICT_FRAME)
            h->delta_poc_bottom = get_se_golomb(&h->gb);
    }

    if (h->sps.poc_type == 1 && !h->sps.delta_pic_order_always_zero_flag) {
        h->delta_poc[0] = get_se_golomb(&h->gb);

        if (h->pps.pic_order_present == 1 && h->picture_structure == PICT_FRAME)
            h->delta_poc[1] = get_se_golomb(&h->gb);
    }

    ff_init_poc(h, h->cur_pic_ptr->field_poc, &h->cur_pic_ptr->poc);

    if (h->pps.redundant_pic_cnt_present)
        h->redundant_pic_count = get_ue_golomb(&h->gb);

    ret = ff_set_ref_count(h);
    if (ret < 0)
        return ret;

    if (slice_type != AV_PICTURE_TYPE_I &&
        (h0->current_slice == 0 ||
         slice_type != h0->last_slice_type ||
         memcmp(h0->last_ref_count, h0->ref_count, sizeof(h0->ref_count)))) {

        ff_h264_fill_default_ref_list(h);
    }

    if (h->slice_type_nos != AV_PICTURE_TYPE_I) {
       ret = ff_h264_decode_ref_pic_list_reordering(h);
       if (ret < 0) {
           h->ref_count[1] = h->ref_count[0] = 0;
           return ret;
       }
    }

    if ((h->pps.weighted_pred && h->slice_type_nos == AV_PICTURE_TYPE_P) ||
        (h->pps.weighted_bipred_idc == 1 &&
         h->slice_type_nos == AV_PICTURE_TYPE_B))
        ff_pred_weight_table(h);
    else if (h->pps.weighted_bipred_idc == 2 &&
             h->slice_type_nos == AV_PICTURE_TYPE_B) {
        implicit_weight_table(h, -1);
    } else {
        h->use_weight = 0;
        for (i = 0; i < 2; i++) {
            h->luma_weight_flag[i]   = 0;
            h->chroma_weight_flag[i] = 0;
        }
    }

    // If frame-mt is enabled, only update mmco tables for the first slice
    // in a field. Subsequent slices can temporarily clobber h->mmco_index
    // or h->mmco, which will cause ref list mix-ups and decoding errors
    // further down the line. This may break decoding if the first slice is
    // corrupt, thus we only do this if frame-mt is enabled.
    if (h->nal_ref_idc) {
        ret = ff_h264_decode_ref_pic_marking(h0, &h->gb,
                                             !(h->avctx->active_thread_type & FF_THREAD_FRAME) ||
                                             h0->current_slice == 0);
        if (ret < 0 && (h->avctx->err_recognition & AV_EF_EXPLODE))
            return AVERROR_INVALIDDATA;
    }

    if (FRAME_MBAFF(h)) {
        ff_h264_fill_mbaff_ref_list(h);

        if (h->pps.weighted_bipred_idc == 2 && h->slice_type_nos == AV_PICTURE_TYPE_B) {
            implicit_weight_table(h, 0);
            implicit_weight_table(h, 1);
        }
    }

    if (h->slice_type_nos == AV_PICTURE_TYPE_B && !h->direct_spatial_mv_pred)
        ff_h264_direct_dist_scale_factor(h);
    ff_h264_direct_ref_list_init(h);

    if (h->slice_type_nos != AV_PICTURE_TYPE_I && h->pps.cabac) {
        tmp = get_ue_golomb_31(&h->gb);
        if (tmp > 2) {
            av_log(h->avctx, AV_LOG_ERROR, "cabac_init_idc %u overflow\n", tmp);
            return AVERROR_INVALIDDATA;
        }
        h->cabac_init_idc = tmp;
    }

    h->last_qscale_diff = 0;
    tmp = h->pps.init_qp + get_se_golomb(&h->gb);
    if (tmp > 51 + 6 * (h->sps.bit_depth_luma - 8)) {
        av_log(h->avctx, AV_LOG_ERROR, "QP %u out of range\n", tmp);
        return AVERROR_INVALIDDATA;
    }
    h->qscale       = tmp;
    h->chroma_qp[0] = get_chroma_qp(h, 0, h->qscale);
    h->chroma_qp[1] = get_chroma_qp(h, 1, h->qscale);
    // FIXME qscale / qp ... stuff
    if (h->slice_type == AV_PICTURE_TYPE_SP)
        get_bits1(&h->gb); /* sp_for_switch_flag */
    if (h->slice_type == AV_PICTURE_TYPE_SP ||
        h->slice_type == AV_PICTURE_TYPE_SI)
        get_se_golomb(&h->gb); /* slice_qs_delta */

    h->deblocking_filter     = 1;
    h->slice_alpha_c0_offset = 0;
    h->slice_beta_offset     = 0;
    if (h->pps.deblocking_filter_parameters_present) {
        tmp = get_ue_golomb_31(&h->gb);
        if (tmp > 2) {
            av_log(h->avctx, AV_LOG_ERROR,
                   "deblocking_filter_idc %u out of range\n", tmp);
            return AVERROR_INVALIDDATA;
        }
        h->deblocking_filter = tmp;
        if (h->deblocking_filter < 2)
            h->deblocking_filter ^= 1;  // 1<->0

        if (h->deblocking_filter) {
            h->slice_alpha_c0_offset = get_se_golomb(&h->gb) * 2;
            h->slice_beta_offset     = get_se_golomb(&h->gb) * 2;
            if (h->slice_alpha_c0_offset >  12 ||
                h->slice_alpha_c0_offset < -12 ||
                h->slice_beta_offset >  12     ||
                h->slice_beta_offset < -12) {
                av_log(h->avctx, AV_LOG_ERROR,
                       "deblocking filter parameters %d %d out of range\n",
                       h->slice_alpha_c0_offset, h->slice_beta_offset);
                return AVERROR_INVALIDDATA;
            }
        }
    }

    if (h->avctx->skip_loop_filter >= AVDISCARD_ALL ||
        (h->avctx->skip_loop_filter >= AVDISCARD_NONKEY &&
         h->slice_type_nos != AV_PICTURE_TYPE_I) ||
        (h->avctx->skip_loop_filter >= AVDISCARD_BIDIR  &&
         h->slice_type_nos == AV_PICTURE_TYPE_B) ||
        (h->avctx->skip_loop_filter >= AVDISCARD_NONREF &&
         h->nal_ref_idc == 0))
        h->deblocking_filter = 0;

    if (h->deblocking_filter == 1 && h0->max_contexts > 1) {
        if (h->avctx->flags2 & CODEC_FLAG2_FAST) {
            /* Cheat slightly for speed:
             * Do not bother to deblock across slices. */
            h->deblocking_filter = 2;
        } else {
            h0->max_contexts = 1;
            if (!h0->single_decode_warning) {
                av_log(h->avctx, AV_LOG_INFO,
                       "Cannot parallelize deblocking type 1, decoding such frames in sequential order\n");
                h0->single_decode_warning = 1;
            }
            if (h != h0) {
                av_log(h->avctx, AV_LOG_ERROR,
                       "Deblocking switched inside frame.\n");
                return 1;
            }
        }
    }
    h->qp_thresh = 15 -
                   FFMIN(h->slice_alpha_c0_offset, h->slice_beta_offset) -
                   FFMAX3(0,
                          h->pps.chroma_qp_index_offset[0],
                          h->pps.chroma_qp_index_offset[1]) +
                   6 * (h->sps.bit_depth_luma - 8);

    h0->last_slice_type = slice_type;
    memcpy(h0->last_ref_count, h0->ref_count, sizeof(h0->last_ref_count));
    h->slice_num        = ++h0->current_slice;

    if (h->slice_num)
        h0->slice_row[(h->slice_num-1)&(MAX_SLICES-1)]= h->resync_mb_y;
    if (   h0->slice_row[h->slice_num&(MAX_SLICES-1)] + 3 >= h->resync_mb_y
        && h0->slice_row[h->slice_num&(MAX_SLICES-1)] <= h->resync_mb_y
        && h->slice_num >= MAX_SLICES) {
        //in case of ASO this check needs to be updated depending on how we decide to assign slice numbers in this case
        av_log(h->avctx, AV_LOG_WARNING, "Possibly too many slices (%d >= %d), increase MAX_SLICES and recompile if there are artifacts\n", h->slice_num, MAX_SLICES);
    }

    for (j = 0; j < 2; j++) {
        int id_list[16];
        int *ref2frm = h->ref2frm[h->slice_num & (MAX_SLICES - 1)][j];
        for (i = 0; i < 16; i++) {
            id_list[i] = 60;
            if (j < h->list_count && i < h->ref_count[j] &&
                h->ref_list[j][i].f.buf[0]) {
                int k;
                AVBuffer *buf = h->ref_list[j][i].f.buf[0]->buffer;
                for (k = 0; k < h->short_ref_count; k++)
                    if (h->short_ref[k]->f.buf[0]->buffer == buf) {
                        id_list[i] = k;
                        break;
                    }
                for (k = 0; k < h->long_ref_count; k++)
                    if (h->long_ref[k] && h->long_ref[k]->f.buf[0]->buffer == buf) {
                        id_list[i] = h->short_ref_count + k;
                        break;
                    }
            }
        }

        ref2frm[0] =
        ref2frm[1] = -1;
        for (i = 0; i < 16; i++)
            ref2frm[i + 2] = 4 * id_list[i] + (h->ref_list[j][i].reference & 3);
        ref2frm[18 + 0] =
        ref2frm[18 + 1] = -1;
        for (i = 16; i < 48; i++)
            ref2frm[i + 4] = 4 * id_list[(i - 16) >> 1] +
                             (h->ref_list[j][i].reference & 3);
    }

    if (h->ref_count[0]) ff_h264_set_erpic(&h->er.last_pic, &h->ref_list[0][0]);
    if (h->ref_count[1]) ff_h264_set_erpic(&h->er.next_pic, &h->ref_list[1][0]);

    h->er.ref_count = h->ref_count[0];
    h0->au_pps_id = pps_id;
    h->sps.new =
    h0->sps_buffers[h->pps.sps_id]->new = 0;
    h->current_sps_id = h->pps.sps_id;

    if (h->avctx->debug & FF_DEBUG_PICT_INFO) {
        av_log(h->avctx, AV_LOG_DEBUG,
               "slice:%d %s mb:%d %c%s%s pps:%u frame:%d poc:%d/%d ref:%d/%d qp:%d loop:%d:%d:%d weight:%d%s %s\n",
               h->slice_num,
               (h->picture_structure == PICT_FRAME ? "F" : h->picture_structure == PICT_TOP_FIELD ? "T" : "B"),
               first_mb_in_slice,
               av_get_picture_type_char(h->slice_type),
               h->slice_type_fixed ? " fix" : "",
               h->nal_unit_type == NAL_IDR_SLICE ? " IDR" : "",
               pps_id, h->frame_num,
               h->cur_pic_ptr->field_poc[0],
               h->cur_pic_ptr->field_poc[1],
               h->ref_count[0], h->ref_count[1],
               h->qscale,
               h->deblocking_filter,
               h->slice_alpha_c0_offset, h->slice_beta_offset,
               h->use_weight,
               h->use_weight == 1 && h->use_weight_chroma ? "c" : "",
               h->slice_type == AV_PICTURE_TYPE_B ? (h->direct_spatial_mv_pred ? "SPAT" : "TEMP") : "");
    }

    return 0;
}

int ff_h264_get_slice_type(const H264Context *h)
{
    switch (h->slice_type) {
    case AV_PICTURE_TYPE_P:
        return 0;
    case AV_PICTURE_TYPE_B:
        return 1;
    case AV_PICTURE_TYPE_I:
        return 2;
    case AV_PICTURE_TYPE_SP:
        return 3;
    case AV_PICTURE_TYPE_SI:
        return 4;
    default:
        return AVERROR_INVALIDDATA;
    }
}

static av_always_inline void fill_filter_caches_inter(H264Context *h,
                                                      int mb_type, int top_xy,
                                                      int left_xy[LEFT_MBS],
                                                      int top_type,
                                                      int left_type[LEFT_MBS],
                                                      int mb_xy, int list)
{
    int b_stride = h->b_stride;
    int16_t(*mv_dst)[2] = &h->mv_cache[list][scan8[0]];
    int8_t *ref_cache = &h->ref_cache[list][scan8[0]];
    if (IS_INTER(mb_type) || IS_DIRECT(mb_type)) {
        if (USES_LIST(top_type, list)) {
            const int b_xy  = h->mb2b_xy[top_xy] + 3 * b_stride;
            const int b8_xy = 4 * top_xy + 2;
            int (*ref2frm)[64] = (void*)(h->ref2frm[h->slice_table[top_xy] & (MAX_SLICES - 1)][0] + (MB_MBAFF(h) ? 20 : 2));
            AV_COPY128(mv_dst - 1 * 8, h->cur_pic.motion_val[list][b_xy + 0]);
            ref_cache[0 - 1 * 8] =
            ref_cache[1 - 1 * 8] = ref2frm[list][h->cur_pic.ref_index[list][b8_xy + 0]];
            ref_cache[2 - 1 * 8] =
            ref_cache[3 - 1 * 8] = ref2frm[list][h->cur_pic.ref_index[list][b8_xy + 1]];
        } else {
            AV_ZERO128(mv_dst - 1 * 8);
            AV_WN32A(&ref_cache[0 - 1 * 8], ((LIST_NOT_USED) & 0xFF) * 0x01010101u);
        }

        if (!IS_INTERLACED(mb_type ^ left_type[LTOP])) {
            if (USES_LIST(left_type[LTOP], list)) {
                const int b_xy  = h->mb2b_xy[left_xy[LTOP]] + 3;
                const int b8_xy = 4 * left_xy[LTOP] + 1;
                int (*ref2frm)[64] =(void*)( h->ref2frm[h->slice_table[left_xy[LTOP]] & (MAX_SLICES - 1)][0] + (MB_MBAFF(h) ? 20 : 2));
                AV_COPY32(mv_dst - 1 +  0, h->cur_pic.motion_val[list][b_xy + b_stride * 0]);
                AV_COPY32(mv_dst - 1 +  8, h->cur_pic.motion_val[list][b_xy + b_stride * 1]);
                AV_COPY32(mv_dst - 1 + 16, h->cur_pic.motion_val[list][b_xy + b_stride * 2]);
                AV_COPY32(mv_dst - 1 + 24, h->cur_pic.motion_val[list][b_xy + b_stride * 3]);
                ref_cache[-1 +  0] =
                ref_cache[-1 +  8] = ref2frm[list][h->cur_pic.ref_index[list][b8_xy + 2 * 0]];
                ref_cache[-1 + 16] =
                ref_cache[-1 + 24] = ref2frm[list][h->cur_pic.ref_index[list][b8_xy + 2 * 1]];
            } else {
                AV_ZERO32(mv_dst - 1 +  0);
                AV_ZERO32(mv_dst - 1 +  8);
                AV_ZERO32(mv_dst - 1 + 16);
                AV_ZERO32(mv_dst - 1 + 24);
                ref_cache[-1 +  0] =
                ref_cache[-1 +  8] =
                ref_cache[-1 + 16] =
                ref_cache[-1 + 24] = LIST_NOT_USED;
            }
        }
    }

    if (!USES_LIST(mb_type, list)) {
        fill_rectangle(mv_dst, 4, 4, 8, pack16to32(0, 0), 4);
        AV_WN32A(&ref_cache[0 * 8], ((LIST_NOT_USED) & 0xFF) * 0x01010101u);
        AV_WN32A(&ref_cache[1 * 8], ((LIST_NOT_USED) & 0xFF) * 0x01010101u);
        AV_WN32A(&ref_cache[2 * 8], ((LIST_NOT_USED) & 0xFF) * 0x01010101u);
        AV_WN32A(&ref_cache[3 * 8], ((LIST_NOT_USED) & 0xFF) * 0x01010101u);
        return;
    }

    {
        int8_t *ref = &h->cur_pic.ref_index[list][4 * mb_xy];
        int (*ref2frm)[64] = (void*)(h->ref2frm[h->slice_num & (MAX_SLICES - 1)][0] + (MB_MBAFF(h) ? 20 : 2));
        uint32_t ref01 = (pack16to32(ref2frm[list][ref[0]], ref2frm[list][ref[1]]) & 0x00FF00FF) * 0x0101;
        uint32_t ref23 = (pack16to32(ref2frm[list][ref[2]], ref2frm[list][ref[3]]) & 0x00FF00FF) * 0x0101;
        AV_WN32A(&ref_cache[0 * 8], ref01);
        AV_WN32A(&ref_cache[1 * 8], ref01);
        AV_WN32A(&ref_cache[2 * 8], ref23);
        AV_WN32A(&ref_cache[3 * 8], ref23);
    }

    {
        int16_t(*mv_src)[2] = &h->cur_pic.motion_val[list][4 * h->mb_x + 4 * h->mb_y * b_stride];
        AV_COPY128(mv_dst + 8 * 0, mv_src + 0 * b_stride);
        AV_COPY128(mv_dst + 8 * 1, mv_src + 1 * b_stride);
        AV_COPY128(mv_dst + 8 * 2, mv_src + 2 * b_stride);
        AV_COPY128(mv_dst + 8 * 3, mv_src + 3 * b_stride);
    }
}

/**
 *
 * @return non zero if the loop filter can be skipped
 */
static int fill_filter_caches(H264Context *h, int mb_type)
{
    const int mb_xy = h->mb_xy;
    int top_xy, left_xy[LEFT_MBS];
    int top_type, left_type[LEFT_MBS];
    uint8_t *nnz;
    uint8_t *nnz_cache;

    top_xy = mb_xy - (h->mb_stride << MB_FIELD(h));

    /* Wow, what a mess, why didn't they simplify the interlacing & intra
     * stuff, I can't imagine that these complex rules are worth it. */

    left_xy[LBOT] = left_xy[LTOP] = mb_xy - 1;
    if (FRAME_MBAFF(h)) {
        const int left_mb_field_flag = IS_INTERLACED(h->cur_pic.mb_type[mb_xy - 1]);
        const int curr_mb_field_flag = IS_INTERLACED(mb_type);
        if (h->mb_y & 1) {
            if (left_mb_field_flag != curr_mb_field_flag)
                left_xy[LTOP] -= h->mb_stride;
        } else {
            if (curr_mb_field_flag)
                top_xy += h->mb_stride &
                          (((h->cur_pic.mb_type[top_xy] >> 7) & 1) - 1);
            if (left_mb_field_flag != curr_mb_field_flag)
                left_xy[LBOT] += h->mb_stride;
        }
    }

    h->top_mb_xy        = top_xy;
    h->left_mb_xy[LTOP] = left_xy[LTOP];
    h->left_mb_xy[LBOT] = left_xy[LBOT];
    {
        /* For sufficiently low qp, filtering wouldn't do anything.
         * This is a conservative estimate: could also check beta_offset
         * and more accurate chroma_qp. */
        int qp_thresh = h->qp_thresh; // FIXME strictly we should store qp_thresh for each mb of a slice
        int qp        = h->cur_pic.qscale_table[mb_xy];
        if (qp <= qp_thresh &&
            (left_xy[LTOP] < 0 ||
             ((qp + h->cur_pic.qscale_table[left_xy[LTOP]] + 1) >> 1) <= qp_thresh) &&
            (top_xy < 0 ||
             ((qp + h->cur_pic.qscale_table[top_xy] + 1) >> 1) <= qp_thresh)) {
            if (!FRAME_MBAFF(h))
                return 1;
            if ((left_xy[LTOP] < 0 ||
                 ((qp + h->cur_pic.qscale_table[left_xy[LBOT]] + 1) >> 1) <= qp_thresh) &&
                (top_xy < h->mb_stride ||
                 ((qp + h->cur_pic.qscale_table[top_xy - h->mb_stride] + 1) >> 1) <= qp_thresh))
                return 1;
        }
    }

    top_type        = h->cur_pic.mb_type[top_xy];
    left_type[LTOP] = h->cur_pic.mb_type[left_xy[LTOP]];
    left_type[LBOT] = h->cur_pic.mb_type[left_xy[LBOT]];
    if (h->deblocking_filter == 2) {
        if (h->slice_table[top_xy] != h->slice_num)
            top_type = 0;
        if (h->slice_table[left_xy[LBOT]] != h->slice_num)
            left_type[LTOP] = left_type[LBOT] = 0;
    } else {
        if (h->slice_table[top_xy] == 0xFFFF)
            top_type = 0;
        if (h->slice_table[left_xy[LBOT]] == 0xFFFF)
            left_type[LTOP] = left_type[LBOT] = 0;
    }
    h->top_type        = top_type;
    h->left_type[LTOP] = left_type[LTOP];
    h->left_type[LBOT] = left_type[LBOT];

    if (IS_INTRA(mb_type))
        return 0;

    fill_filter_caches_inter(h, mb_type, top_xy, left_xy,
                             top_type, left_type, mb_xy, 0);
    if (h->list_count == 2)
        fill_filter_caches_inter(h, mb_type, top_xy, left_xy,
                                 top_type, left_type, mb_xy, 1);

    nnz       = h->non_zero_count[mb_xy];
    nnz_cache = h->non_zero_count_cache;
    AV_COPY32(&nnz_cache[4 + 8 * 1], &nnz[0]);
    AV_COPY32(&nnz_cache[4 + 8 * 2], &nnz[4]);
    AV_COPY32(&nnz_cache[4 + 8 * 3], &nnz[8]);
    AV_COPY32(&nnz_cache[4 + 8 * 4], &nnz[12]);
    h->cbp = h->cbp_table[mb_xy];

    if (top_type) {
        nnz = h->non_zero_count[top_xy];
        AV_COPY32(&nnz_cache[4 + 8 * 0], &nnz[3 * 4]);
    }

    if (left_type[LTOP]) {
        nnz = h->non_zero_count[left_xy[LTOP]];
        nnz_cache[3 + 8 * 1] = nnz[3 + 0 * 4];
        nnz_cache[3 + 8 * 2] = nnz[3 + 1 * 4];
        nnz_cache[3 + 8 * 3] = nnz[3 + 2 * 4];
        nnz_cache[3 + 8 * 4] = nnz[3 + 3 * 4];
    }

    /* CAVLC 8x8dct requires NNZ values for residual decoding that differ
     * from what the loop filter needs */
    if (!CABAC(h) && h->pps.transform_8x8_mode) {
        if (IS_8x8DCT(top_type)) {
            nnz_cache[4 + 8 * 0] =
            nnz_cache[5 + 8 * 0] = (h->cbp_table[top_xy] & 0x4000) >> 12;
            nnz_cache[6 + 8 * 0] =
            nnz_cache[7 + 8 * 0] = (h->cbp_table[top_xy] & 0x8000) >> 12;
        }
        if (IS_8x8DCT(left_type[LTOP])) {
            nnz_cache[3 + 8 * 1] =
            nnz_cache[3 + 8 * 2] = (h->cbp_table[left_xy[LTOP]] & 0x2000) >> 12; // FIXME check MBAFF
        }
        if (IS_8x8DCT(left_type[LBOT])) {
            nnz_cache[3 + 8 * 3] =
            nnz_cache[3 + 8 * 4] = (h->cbp_table[left_xy[LBOT]] & 0x8000) >> 12; // FIXME check MBAFF
        }

        if (IS_8x8DCT(mb_type)) {
            nnz_cache[scan8[0]] =
            nnz_cache[scan8[1]] =
            nnz_cache[scan8[2]] =
            nnz_cache[scan8[3]] = (h->cbp & 0x1000) >> 12;

            nnz_cache[scan8[0 + 4]] =
            nnz_cache[scan8[1 + 4]] =
            nnz_cache[scan8[2 + 4]] =
            nnz_cache[scan8[3 + 4]] = (h->cbp & 0x2000) >> 12;

            nnz_cache[scan8[0 + 8]] =
            nnz_cache[scan8[1 + 8]] =
            nnz_cache[scan8[2 + 8]] =
            nnz_cache[scan8[3 + 8]] = (h->cbp & 0x4000) >> 12;

            nnz_cache[scan8[0 + 12]] =
            nnz_cache[scan8[1 + 12]] =
            nnz_cache[scan8[2 + 12]] =
            nnz_cache[scan8[3 + 12]] = (h->cbp & 0x8000) >> 12;
        }
    }

    return 0;
}

static void loop_filter(H264Context *h, int start_x, int end_x)
{
    uint8_t *dest_y, *dest_cb, *dest_cr;
    int linesize, uvlinesize, mb_x, mb_y;
    const int end_mb_y       = h->mb_y + FRAME_MBAFF(h);
    const int old_slice_type = h->slice_type;
    const int pixel_shift    = h->pixel_shift;
    const int block_h        = 16 >> h->chroma_y_shift;

    if (h->deblocking_filter) {
        for (mb_x = start_x; mb_x < end_x; mb_x++)
            for (mb_y = end_mb_y - FRAME_MBAFF(h); mb_y <= end_mb_y; mb_y++) {
                int mb_xy, mb_type;
                mb_xy         = h->mb_xy = mb_x + mb_y * h->mb_stride;
                h->slice_num  = h->slice_table[mb_xy];
                mb_type       = h->cur_pic.mb_type[mb_xy];
                h->list_count = h->list_counts[mb_xy];

                if (FRAME_MBAFF(h))
                    h->mb_mbaff               =
                    h->mb_field_decoding_flag = !!IS_INTERLACED(mb_type);

                h->mb_x = mb_x;
                h->mb_y = mb_y;
                dest_y  = h->cur_pic.f.data[0] +
                          ((mb_x << pixel_shift) + mb_y * h->linesize) * 16;
                dest_cb = h->cur_pic.f.data[1] +
                          (mb_x << pixel_shift) * (8 << CHROMA444(h)) +
                          mb_y * h->uvlinesize * block_h;
                dest_cr = h->cur_pic.f.data[2] +
                          (mb_x << pixel_shift) * (8 << CHROMA444(h)) +
                          mb_y * h->uvlinesize * block_h;
                // FIXME simplify above

                if (MB_FIELD(h)) {
                    linesize   = h->mb_linesize   = h->linesize   * 2;
                    uvlinesize = h->mb_uvlinesize = h->uvlinesize * 2;
                    if (mb_y & 1) { // FIXME move out of this function?
                        dest_y  -= h->linesize   * 15;
                        dest_cb -= h->uvlinesize * (block_h - 1);
                        dest_cr -= h->uvlinesize * (block_h - 1);
                    }
                } else {
                    linesize   = h->mb_linesize   = h->linesize;
                    uvlinesize = h->mb_uvlinesize = h->uvlinesize;
                }
                backup_mb_border(h, dest_y, dest_cb, dest_cr, linesize,
                                 uvlinesize, 0);
                if (fill_filter_caches(h, mb_type))
                    continue;
                h->chroma_qp[0] = get_chroma_qp(h, 0, h->cur_pic.qscale_table[mb_xy]);
                h->chroma_qp[1] = get_chroma_qp(h, 1, h->cur_pic.qscale_table[mb_xy]);

                if (FRAME_MBAFF(h)) {
                    ff_h264_filter_mb(h, mb_x, mb_y, dest_y, dest_cb, dest_cr,
                                      linesize, uvlinesize);
                } else {
                    ff_h264_filter_mb_fast(h, mb_x, mb_y, dest_y, dest_cb,
                                           dest_cr, linesize, uvlinesize);
                }
            }
    }
    h->slice_type   = old_slice_type;
    h->mb_x         = end_x;
    h->mb_y         = end_mb_y - FRAME_MBAFF(h);
    h->chroma_qp[0] = get_chroma_qp(h, 0, h->qscale);
    h->chroma_qp[1] = get_chroma_qp(h, 1, h->qscale);
}

static void predict_field_decoding_flag(H264Context *h)
{
    const int mb_xy = h->mb_x + h->mb_y * h->mb_stride;
    int mb_type     = (h->slice_table[mb_xy - 1] == h->slice_num) ?
                      h->cur_pic.mb_type[mb_xy - 1] :
                      (h->slice_table[mb_xy - h->mb_stride] == h->slice_num) ?
                      h->cur_pic.mb_type[mb_xy - h->mb_stride] : 0;
    h->mb_mbaff     = h->mb_field_decoding_flag = IS_INTERLACED(mb_type) ? 1 : 0;
}

/**
 * Draw edges and report progress for the last MB row.
 */
static void decode_finish_row(H264Context *h)
{
    int top            = 16 * (h->mb_y      >> FIELD_PICTURE(h));
    int pic_height     = 16 *  h->mb_height >> FIELD_PICTURE(h);
    int height         =  16      << FRAME_MBAFF(h);
    int deblock_border = (16 + 4) << FRAME_MBAFF(h);

    if (h->deblocking_filter) {
        if ((top + height) >= pic_height)
            height += deblock_border;
        top -= deblock_border;
    }

    if (top >= pic_height || (top + height) < 0)
        return;

    height = FFMIN(height, pic_height - top);
    if (top < 0) {
        height = top + height;
        top    = 0;
    }

    ff_h264_draw_horiz_band(h, top, height);

    if (h->droppable || h->er.error_occurred)
        return;

    ff_thread_report_progress(&h->cur_pic_ptr->tf, top + height - 1,
                              h->picture_structure == PICT_BOTTOM_FIELD);
}

static void er_add_slice(H264Context *h, int startx, int starty,
                         int endx, int endy, int status)
{
    if (CONFIG_ERROR_RESILIENCE) {
        ERContext *er = &h->er;

        ff_er_add_slice(er, startx, starty, endx, endy, status);
    }
}

static int decode_slice(struct AVCodecContext *avctx, void *arg)
{
    H264Context *h = *(void **)arg;
    int lf_x_start = h->mb_x;

    h->mb_skip_run = -1;

    av_assert0(h->block_offset[15] == (4 * ((scan8[15] - scan8[0]) & 7) << h->pixel_shift) + 4 * h->linesize * ((scan8[15] - scan8[0]) >> 3));

    h->is_complex = FRAME_MBAFF(h) || h->picture_structure != PICT_FRAME ||
                    avctx->codec_id != AV_CODEC_ID_H264 ||
                    (CONFIG_GRAY && (h->flags & CODEC_FLAG_GRAY));

    if (!(h->avctx->active_thread_type & FF_THREAD_SLICE) && h->picture_structure == PICT_FRAME && h->er.error_status_table) {
        const int start_i  = av_clip(h->resync_mb_x + h->resync_mb_y * h->mb_width, 0, h->mb_num - 1);
        if (start_i) {
            int prev_status = h->er.error_status_table[h->er.mb_index2xy[start_i - 1]];
            prev_status &= ~ VP_START;
            if (prev_status != (ER_MV_END | ER_DC_END | ER_AC_END))
                h->er.error_occurred = 1;
        }
    }

    if (h->pps.cabac) {
        /* realign */
        align_get_bits(&h->gb);

        /* init cabac */
        ff_init_cabac_decoder(&h->cabac,
                              h->gb.buffer + get_bits_count(&h->gb) / 8,
                              (get_bits_left(&h->gb) + 7) / 8);

        ff_h264_init_cabac_states(h);

        for (;;) {
            // START_TIMER
            int ret = ff_h264_decode_mb_cabac(h);
            int eos;
            // STOP_TIMER("decode_mb_cabac")

            if (ret >= 0)
                ff_h264_hl_decode_mb(h);

            // FIXME optimal? or let mb_decode decode 16x32 ?
            if (ret >= 0 && FRAME_MBAFF(h)) {
                h->mb_y++;

                ret = ff_h264_decode_mb_cabac(h);

                if (ret >= 0)
                    ff_h264_hl_decode_mb(h);
                h->mb_y--;
            }
            eos = get_cabac_terminate(&h->cabac);

            if ((h->workaround_bugs & FF_BUG_TRUNCATED) &&
                h->cabac.bytestream > h->cabac.bytestream_end + 2) {
                er_add_slice(h, h->resync_mb_x, h->resync_mb_y, h->mb_x - 1,
                             h->mb_y, ER_MB_END);
                if (h->mb_x >= lf_x_start)
                    loop_filter(h, lf_x_start, h->mb_x + 1);
                return 0;
            }
            if (h->cabac.bytestream > h->cabac.bytestream_end + 2 )
                av_log(h->avctx, AV_LOG_DEBUG, "bytestream overread %td\n", h->cabac.bytestream_end - h->cabac.bytestream);
            if (ret < 0 || h->cabac.bytestream > h->cabac.bytestream_end + 4) {
                av_log(h->avctx, AV_LOG_ERROR,
                       "error while decoding MB %d %d, bytestream %td\n",
                       h->mb_x, h->mb_y,
                       h->cabac.bytestream_end - h->cabac.bytestream);
                er_add_slice(h, h->resync_mb_x, h->resync_mb_y, h->mb_x,
                             h->mb_y, ER_MB_ERROR);
                return AVERROR_INVALIDDATA;
            }

            if (++h->mb_x >= h->mb_width) {
                loop_filter(h, lf_x_start, h->mb_x);
                h->mb_x = lf_x_start = 0;
                decode_finish_row(h);
                ++h->mb_y;
                if (FIELD_OR_MBAFF_PICTURE(h)) {
                    ++h->mb_y;
                    if (FRAME_MBAFF(h) && h->mb_y < h->mb_height)
                        predict_field_decoding_flag(h);
                }
            }

            if (eos || h->mb_y >= h->mb_height) {
                tprintf(h->avctx, "slice end %d %d\n",
                        get_bits_count(&h->gb), h->gb.size_in_bits);
                er_add_slice(h, h->resync_mb_x, h->resync_mb_y, h->mb_x - 1,
                             h->mb_y, ER_MB_END);
                if (h->mb_x > lf_x_start)
                    loop_filter(h, lf_x_start, h->mb_x);
                return 0;
            }
        }
    } else {
        for (;;) {
            int ret = ff_h264_decode_mb_cavlc(h);

            if (ret >= 0)
                ff_h264_hl_decode_mb(h);

            // FIXME optimal? or let mb_decode decode 16x32 ?
            if (ret >= 0 && FRAME_MBAFF(h)) {
                h->mb_y++;
                ret = ff_h264_decode_mb_cavlc(h);

                if (ret >= 0)
                    ff_h264_hl_decode_mb(h);
                h->mb_y--;
            }

            if (ret < 0) {
                av_log(h->avctx, AV_LOG_ERROR,
                       "error while decoding MB %d %d\n", h->mb_x, h->mb_y);
                er_add_slice(h, h->resync_mb_x, h->resync_mb_y, h->mb_x,
                             h->mb_y, ER_MB_ERROR);
                return ret;
            }

            if (++h->mb_x >= h->mb_width) {
                loop_filter(h, lf_x_start, h->mb_x);
                h->mb_x = lf_x_start = 0;
                decode_finish_row(h);
                ++h->mb_y;
                if (FIELD_OR_MBAFF_PICTURE(h)) {
                    ++h->mb_y;
                    if (FRAME_MBAFF(h) && h->mb_y < h->mb_height)
                        predict_field_decoding_flag(h);
                }
                if (h->mb_y >= h->mb_height) {
                    tprintf(h->avctx, "slice end %d %d\n",
                            get_bits_count(&h->gb), h->gb.size_in_bits);

                    if (   get_bits_left(&h->gb) == 0
                        || get_bits_left(&h->gb) > 0 && !(h->avctx->err_recognition & AV_EF_AGGRESSIVE)) {
                        er_add_slice(h, h->resync_mb_x, h->resync_mb_y,
                                     h->mb_x - 1, h->mb_y,
                                     ER_MB_END);

                        return 0;
                    } else {
                        er_add_slice(h, h->resync_mb_x, h->resync_mb_y,
                                     h->mb_x, h->mb_y,
                                     ER_MB_END);

                        return AVERROR_INVALIDDATA;
                    }
                }
            }

            if (get_bits_left(&h->gb) <= 0 && h->mb_skip_run <= 0) {
                tprintf(h->avctx, "slice end %d %d\n",
                        get_bits_count(&h->gb), h->gb.size_in_bits);

                if (get_bits_left(&h->gb) == 0) {
                    er_add_slice(h, h->resync_mb_x, h->resync_mb_y,
                                 h->mb_x - 1, h->mb_y,
                                 ER_MB_END);
                    if (h->mb_x > lf_x_start)
                        loop_filter(h, lf_x_start, h->mb_x);

                    return 0;
                } else {
                    er_add_slice(h, h->resync_mb_x, h->resync_mb_y, h->mb_x,
                                 h->mb_y, ER_MB_ERROR);

                    return AVERROR_INVALIDDATA;
                }
            }
        }
    }
}

/**
 * Call decode_slice() for each context.
 *
 * @param h h264 master context
 * @param context_count number of contexts to execute
 */
int ff_h264_execute_decode_slices(H264Context *h, unsigned context_count)
{
    AVCodecContext *const avctx = h->avctx;
    H264Context *hx;
    int i;

    av_assert0(h->mb_y < h->mb_height);

    if (h->avctx->hwaccel ||
        h->avctx->codec->capabilities & CODEC_CAP_HWACCEL_VDPAU)
        return 0;
    if (context_count == 1) {
        return decode_slice(avctx, &h);
    } else {
        av_assert0(context_count > 0);
        for (i = 1; i < context_count; i++) {
            hx                 = h->thread_context[i];
            if (CONFIG_ERROR_RESILIENCE) {
                hx->er.error_count = 0;
            }
            hx->x264_build     = h->x264_build;
        }

        avctx->execute(avctx, decode_slice, h->thread_context,
                       NULL, context_count, sizeof(void *));

        /* pull back stuff from slices to master context */
        hx                   = h->thread_context[context_count - 1];
        h->mb_x              = hx->mb_x;
        h->mb_y              = hx->mb_y;
        h->droppable         = hx->droppable;
        h->picture_structure = hx->picture_structure;
        if (CONFIG_ERROR_RESILIENCE) {
            for (i = 1; i < context_count; i++)
                h->er.error_count += h->thread_context[i]->er.error_count;
        }
    }

    return 0;
}<|MERGE_RESOLUTION|>--- conflicted
+++ resolved
@@ -1419,15 +1419,8 @@
         }
     }
 
-<<<<<<< HEAD
     if (h->context_initialized &&
-        (h->width  != h->avctx->coded_width   ||
-         h->height != h->avctx->coded_height  ||
-         must_reinit ||
-         needs_reinit)) {
-=======
-    if (h->context_initialized && needs_reinit) {
->>>>>>> 34c5a666
+        (must_reinit || needs_reinit)) {
         if (h != h0) {
             av_log(h->avctx, AV_LOG_ERROR,
                    "changing width %d -> %d / height %d -> %d on "
