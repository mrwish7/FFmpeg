/*
 * The simplest mpeg encoder (well, it was the simplest!)
 * Copyright (c) 2000,2001 Fabrice Bellard
 * Copyright (c) 2002-2004 Michael Niedermayer <michaelni@gmx.at>
 *
 * 4MV & hq & B-frame encoding stuff by Michael Niedermayer <michaelni@gmx.at>
 *
 * This file is part of FFmpeg.
 *
 * FFmpeg is free software; you can redistribute it and/or
 * modify it under the terms of the GNU Lesser General Public
 * License as published by the Free Software Foundation; either
 * version 2.1 of the License, or (at your option) any later version.
 *
 * FFmpeg is distributed in the hope that it will be useful,
 * but WITHOUT ANY WARRANTY; without even the implied warranty of
 * MERCHANTABILITY or FITNESS FOR A PARTICULAR PURPOSE.  See the GNU
 * Lesser General Public License for more details.
 *
 * You should have received a copy of the GNU Lesser General Public
 * License along with FFmpeg; if not, write to the Free Software
 * Foundation, Inc., 51 Franklin Street, Fifth Floor, Boston, MA 02110-1301 USA
 */

/**
 * @file
 * The simplest mpeg encoder (well, it was the simplest!).
 */

#include "libavutil/intmath.h"
#include "libavutil/imgutils.h"
#include "avcodec.h"
#include "dsputil.h"
#include "internal.h"
#include "mpegvideo.h"
#include "mjpegenc.h"
#include "msmpeg4.h"
#include "xvmc_internal.h"
#include "thread.h"
#include <limits.h>

//#undef NDEBUG
//#include <assert.h>

static void dct_unquantize_mpeg1_intra_c(MpegEncContext *s,
                                   DCTELEM *block, int n, int qscale);
static void dct_unquantize_mpeg1_inter_c(MpegEncContext *s,
                                   DCTELEM *block, int n, int qscale);
static void dct_unquantize_mpeg2_intra_c(MpegEncContext *s,
                                   DCTELEM *block, int n, int qscale);
static void dct_unquantize_mpeg2_intra_bitexact(MpegEncContext *s,
                                   DCTELEM *block, int n, int qscale);
static void dct_unquantize_mpeg2_inter_c(MpegEncContext *s,
                                   DCTELEM *block, int n, int qscale);
static void dct_unquantize_h263_intra_c(MpegEncContext *s,
                                  DCTELEM *block, int n, int qscale);
static void dct_unquantize_h263_inter_c(MpegEncContext *s,
                                  DCTELEM *block, int n, int qscale);


/* enable all paranoid tests for rounding, overflows, etc... */
//#define PARANOID

//#define DEBUG


static const uint8_t ff_default_chroma_qscale_table[32] = {
//   0   1   2   3   4   5   6   7   8   9  10  11  12  13  14  15
     0,  1,  2,  3,  4,  5,  6,  7,  8,  9, 10, 11, 12, 13, 14, 15,
    16, 17, 18, 19, 20, 21, 22, 23, 24, 25, 26, 27, 28, 29, 30, 31
};

const uint8_t ff_mpeg1_dc_scale_table[128] = {
//  0  1  2  3  4  5  6  7  8  9 10 11 12 13 14 15
    8, 8, 8, 8, 8, 8, 8, 8, 8, 8, 8, 8, 8, 8, 8, 8,
    8, 8, 8, 8, 8, 8, 8, 8, 8, 8, 8, 8, 8, 8, 8, 8,
    8, 8, 8, 8, 8, 8, 8, 8, 8, 8, 8, 8, 8, 8, 8, 8,
    8, 8, 8, 8, 8, 8, 8, 8, 8, 8, 8, 8, 8, 8, 8, 8,
    8, 8, 8, 8, 8, 8, 8, 8, 8, 8, 8, 8, 8, 8, 8, 8,
    8, 8, 8, 8, 8, 8, 8, 8, 8, 8, 8, 8, 8, 8, 8, 8,
    8, 8, 8, 8, 8, 8, 8, 8, 8, 8, 8, 8, 8, 8, 8, 8,
    8, 8, 8, 8, 8, 8, 8, 8, 8, 8, 8, 8, 8, 8, 8, 8,
};

static const uint8_t mpeg2_dc_scale_table1[128] = {
//  0  1  2  3  4  5  6  7  8  9 10 11 12 13 14 15
    4, 4, 4, 4, 4, 4, 4, 4, 4, 4, 4, 4, 4, 4, 4, 4,
    4, 4, 4, 4, 4, 4, 4, 4, 4, 4, 4, 4, 4, 4, 4, 4,
    4, 4, 4, 4, 4, 4, 4, 4, 4, 4, 4, 4, 4, 4, 4, 4,
    4, 4, 4, 4, 4, 4, 4, 4, 4, 4, 4, 4, 4, 4, 4, 4,
    4, 4, 4, 4, 4, 4, 4, 4, 4, 4, 4, 4, 4, 4, 4, 4,
    4, 4, 4, 4, 4, 4, 4, 4, 4, 4, 4, 4, 4, 4, 4, 4,
    4, 4, 4, 4, 4, 4, 4, 4, 4, 4, 4, 4, 4, 4, 4, 4,
    4, 4, 4, 4, 4, 4, 4, 4, 4, 4, 4, 4, 4, 4, 4, 4,
};

static const uint8_t mpeg2_dc_scale_table2[128] = {
//  0  1  2  3  4  5  6  7  8  9 10 11 12 13 14 15
    2, 2, 2, 2, 2, 2, 2, 2, 2, 2, 2, 2, 2, 2, 2, 2,
    2, 2, 2, 2, 2, 2, 2, 2, 2, 2, 2, 2, 2, 2, 2, 2,
    2, 2, 2, 2, 2, 2, 2, 2, 2, 2, 2, 2, 2, 2, 2, 2,
    2, 2, 2, 2, 2, 2, 2, 2, 2, 2, 2, 2, 2, 2, 2, 2,
    2, 2, 2, 2, 2, 2, 2, 2, 2, 2, 2, 2, 2, 2, 2, 2,
    2, 2, 2, 2, 2, 2, 2, 2, 2, 2, 2, 2, 2, 2, 2, 2,
    2, 2, 2, 2, 2, 2, 2, 2, 2, 2, 2, 2, 2, 2, 2, 2,
    2, 2, 2, 2, 2, 2, 2, 2, 2, 2, 2, 2, 2, 2, 2, 2,
};

static const uint8_t mpeg2_dc_scale_table3[128] = {
//  0  1  2  3  4  5  6  7  8  9 10 11 12 13 14 15
    1, 1, 1, 1, 1, 1, 1, 1, 1, 1, 1, 1, 1, 1, 1, 1,
    1, 1, 1, 1, 1, 1, 1, 1, 1, 1, 1, 1, 1, 1, 1, 1,
    1, 1, 1, 1, 1, 1, 1, 1, 1, 1, 1, 1, 1, 1, 1, 1,
    1, 1, 1, 1, 1, 1, 1, 1, 1, 1, 1, 1, 1, 1, 1, 1,
    1, 1, 1, 1, 1, 1, 1, 1, 1, 1, 1, 1, 1, 1, 1, 1,
    1, 1, 1, 1, 1, 1, 1, 1, 1, 1, 1, 1, 1, 1, 1, 1,
    1, 1, 1, 1, 1, 1, 1, 1, 1, 1, 1, 1, 1, 1, 1, 1,
    1, 1, 1, 1, 1, 1, 1, 1, 1, 1, 1, 1, 1, 1, 1, 1,
};

const uint8_t *const ff_mpeg2_dc_scale_table[4] = {
    ff_mpeg1_dc_scale_table,
    mpeg2_dc_scale_table1,
    mpeg2_dc_scale_table2,
    mpeg2_dc_scale_table3,
};

const enum PixelFormat ff_pixfmt_list_420[] = {
    PIX_FMT_YUV420P,
    PIX_FMT_NONE
};

const enum PixelFormat ff_hwaccel_pixfmt_list_420[] = {
    PIX_FMT_DXVA2_VLD,
    PIX_FMT_VAAPI_VLD,
    PIX_FMT_VDA_VLD,
    PIX_FMT_YUV420P,
    PIX_FMT_NONE
};

const uint8_t *avpriv_mpv_find_start_code(const uint8_t *av_restrict p,
                                          const uint8_t *end,
                                          uint32_t *av_restrict state)
{
    int i;

    assert(p <= end);
    if (p >= end)
        return end;

    for (i = 0; i < 3; i++) {
        uint32_t tmp = *state << 8;
        *state = tmp + *(p++);
        if (tmp == 0x100 || p == end)
            return p;
    }

    while (p < end) {
        if      (p[-1] > 1      ) p += 3;
        else if (p[-2]          ) p += 2;
        else if (p[-3]|(p[-1]-1)) p++;
        else {
            p++;
            break;
        }
    }

    p = FFMIN(p, end) - 4;
    *state = AV_RB32(p);

    return p + 4;
}

/* init common dct for both encoder and decoder */
av_cold int ff_dct_common_init(MpegEncContext *s)
{
    ff_dsputil_init(&s->dsp, s->avctx);

    s->dct_unquantize_h263_intra = dct_unquantize_h263_intra_c;
    s->dct_unquantize_h263_inter = dct_unquantize_h263_inter_c;
    s->dct_unquantize_mpeg1_intra = dct_unquantize_mpeg1_intra_c;
    s->dct_unquantize_mpeg1_inter = dct_unquantize_mpeg1_inter_c;
    s->dct_unquantize_mpeg2_intra = dct_unquantize_mpeg2_intra_c;
    if (s->flags & CODEC_FLAG_BITEXACT)
        s->dct_unquantize_mpeg2_intra = dct_unquantize_mpeg2_intra_bitexact;
    s->dct_unquantize_mpeg2_inter = dct_unquantize_mpeg2_inter_c;

#if ARCH_X86
    ff_MPV_common_init_x86(s);
#elif ARCH_ALPHA
    ff_MPV_common_init_axp(s);
#elif HAVE_MMI
    ff_MPV_common_init_mmi(s);
#elif ARCH_ARM
    ff_MPV_common_init_arm(s);
#elif HAVE_ALTIVEC
    ff_MPV_common_init_altivec(s);
#elif ARCH_BFIN
    ff_MPV_common_init_bfin(s);
#endif

    /* load & permutate scantables
     * note: only wmv uses different ones
     */
    if (s->alternate_scan) {
        ff_init_scantable(s->dsp.idct_permutation, &s->inter_scantable  , ff_alternate_vertical_scan);
        ff_init_scantable(s->dsp.idct_permutation, &s->intra_scantable  , ff_alternate_vertical_scan);
    } else {
        ff_init_scantable(s->dsp.idct_permutation, &s->inter_scantable  , ff_zigzag_direct);
        ff_init_scantable(s->dsp.idct_permutation, &s->intra_scantable  , ff_zigzag_direct);
    }
    ff_init_scantable(s->dsp.idct_permutation, &s->intra_h_scantable, ff_alternate_horizontal_scan);
    ff_init_scantable(s->dsp.idct_permutation, &s->intra_v_scantable, ff_alternate_vertical_scan);

    return 0;
}

void ff_copy_picture(Picture *dst, Picture *src)
{
    *dst = *src;
    dst->f.type = FF_BUFFER_TYPE_COPY;
}

/**
 * Release a frame buffer
 */
static void free_frame_buffer(MpegEncContext *s, Picture *pic)
{
    /* WM Image / Screen codecs allocate internal buffers with different
     * dimensions / colorspaces; ignore user-defined callbacks for these. */
    if (s->codec_id != AV_CODEC_ID_WMV3IMAGE &&
        s->codec_id != AV_CODEC_ID_VC1IMAGE  &&
        s->codec_id != AV_CODEC_ID_MSS2)
        ff_thread_release_buffer(s->avctx, &pic->f);
    else
        avcodec_default_release_buffer(s->avctx, &pic->f);
    av_freep(&pic->f.hwaccel_picture_private);
}

/**
 * Allocate a frame buffer
 */
static int alloc_frame_buffer(MpegEncContext *s, Picture *pic)
{
    int r;

    if (s->avctx->hwaccel) {
        assert(!pic->f.hwaccel_picture_private);
        if (s->avctx->hwaccel->priv_data_size) {
            pic->f.hwaccel_picture_private = av_mallocz(s->avctx->hwaccel->priv_data_size);
            if (!pic->f.hwaccel_picture_private) {
                av_log(s->avctx, AV_LOG_ERROR, "alloc_frame_buffer() failed (hwaccel private data allocation)\n");
                return -1;
            }
        }
    }

    if (s->codec_id != AV_CODEC_ID_WMV3IMAGE &&
        s->codec_id != AV_CODEC_ID_VC1IMAGE  &&
        s->codec_id != AV_CODEC_ID_MSS2)
        r = ff_thread_get_buffer(s->avctx, &pic->f);
    else
        r = avcodec_default_get_buffer(s->avctx, &pic->f);

    if (r < 0 || !pic->f.type || !pic->f.data[0]) {
        av_log(s->avctx, AV_LOG_ERROR, "get_buffer() failed (%d %d %p)\n",
               r, pic->f.type, pic->f.data[0]);
        av_freep(&pic->f.hwaccel_picture_private);
        return -1;
    }

    if (s->linesize && (s->linesize   != pic->f.linesize[0] ||
                        s->uvlinesize != pic->f.linesize[1])) {
        av_log(s->avctx, AV_LOG_ERROR,
               "get_buffer() failed (stride changed)\n");
        free_frame_buffer(s, pic);
        return -1;
    }

    if (pic->f.linesize[1] != pic->f.linesize[2]) {
        av_log(s->avctx, AV_LOG_ERROR,
               "get_buffer() failed (uv stride mismatch)\n");
        free_frame_buffer(s, pic);
        return -1;
    }

    return 0;
}

/**
 * Allocate a Picture.
 * The pixels are allocated/set by calling get_buffer() if shared = 0
 */
int ff_alloc_picture(MpegEncContext *s, Picture *pic, int shared)
{
    const int big_mb_num = s->mb_stride * (s->mb_height + 1) + 1;

    // the + 1 is needed so memset(,,stride*height) does not sig11

    const int mb_array_size = s->mb_stride * s->mb_height;
    const int b8_array_size = s->b8_stride * s->mb_height * 2;
    const int b4_array_size = s->b4_stride * s->mb_height * 4;
    int i;
    int r = -1;

    if (shared) {
        assert(pic->f.data[0]);
        assert(pic->f.type == 0 || pic->f.type == FF_BUFFER_TYPE_SHARED);
        pic->f.type = FF_BUFFER_TYPE_SHARED;
    } else {
        assert(!pic->f.data[0]);

        if (alloc_frame_buffer(s, pic) < 0)
            return -1;

        s->linesize   = pic->f.linesize[0];
        s->uvlinesize = pic->f.linesize[1];
    }

    if (pic->f.qscale_table == NULL) {
        if (s->encoding) {
            FF_ALLOCZ_OR_GOTO(s->avctx, pic->mb_var,
                              mb_array_size * sizeof(int16_t), fail)
            FF_ALLOCZ_OR_GOTO(s->avctx, pic->mc_mb_var,
                              mb_array_size * sizeof(int16_t), fail)
            FF_ALLOCZ_OR_GOTO(s->avctx, pic->mb_mean,
                              mb_array_size * sizeof(int8_t ), fail)
        }

        FF_ALLOCZ_OR_GOTO(s->avctx, pic->f.mbskip_table,
                          mb_array_size * sizeof(uint8_t) + 2, fail)// the + 2 is for the slice end check
        FF_ALLOCZ_OR_GOTO(s->avctx, pic->qscale_table_base,
                          (big_mb_num + s->mb_stride) * sizeof(uint8_t),
                          fail)
        FF_ALLOCZ_OR_GOTO(s->avctx, pic->mb_type_base,
                          (big_mb_num + s->mb_stride) * sizeof(uint32_t),
                          fail)
        pic->f.mb_type = pic->mb_type_base + 2 * s->mb_stride + 1;
        pic->f.qscale_table = pic->qscale_table_base + 2 * s->mb_stride + 1;
        if (s->out_format == FMT_H264) {
            for (i = 0; i < 2; i++) {
                FF_ALLOCZ_OR_GOTO(s->avctx, pic->motion_val_base[i],
                                  2 * (b4_array_size + 4) * sizeof(int16_t),
                                  fail)
                pic->f.motion_val[i] = pic->motion_val_base[i] + 4;
                FF_ALLOCZ_OR_GOTO(s->avctx, pic->f.ref_index[i],
                                  4 * mb_array_size * sizeof(uint8_t), fail)
            }
            pic->f.motion_subsample_log2 = 2;
        } else if (s->out_format == FMT_H263 || s->encoding ||
                   (s->avctx->debug & FF_DEBUG_MV) || s->avctx->debug_mv) {
            for (i = 0; i < 2; i++) {
                FF_ALLOCZ_OR_GOTO(s->avctx, pic->motion_val_base[i],
                                  2 * (b8_array_size + 4) * sizeof(int16_t),
                                  fail)
                pic->f.motion_val[i] = pic->motion_val_base[i] + 4;
                FF_ALLOCZ_OR_GOTO(s->avctx, pic->f.ref_index[i],
                                  4 * mb_array_size * sizeof(uint8_t), fail)
            }
            pic->f.motion_subsample_log2 = 3;
        }
        if (s->avctx->debug&FF_DEBUG_DCT_COEFF) {
            FF_ALLOCZ_OR_GOTO(s->avctx, pic->f.dct_coeff,
                              64 * mb_array_size * sizeof(DCTELEM) * 6, fail)
        }
        pic->f.qstride = s->mb_stride;
        FF_ALLOCZ_OR_GOTO(s->avctx, pic->f.pan_scan,
                          1 * sizeof(AVPanScan), fail)
    }

    pic->owner2 = s;

    return 0;
fail: // for  the FF_ALLOCZ_OR_GOTO macro
    if (r >= 0)
        free_frame_buffer(s, pic);
    return -1;
}

/**
 * Deallocate a picture.
 */
static void free_picture(MpegEncContext *s, Picture *pic)
{
    int i;

    if (pic->f.data[0] && pic->f.type != FF_BUFFER_TYPE_SHARED) {
        free_frame_buffer(s, pic);
    }

    av_freep(&pic->mb_var);
    av_freep(&pic->mc_mb_var);
    av_freep(&pic->mb_mean);
    av_freep(&pic->f.mbskip_table);
    av_freep(&pic->qscale_table_base);
    pic->f.qscale_table = NULL;
    av_freep(&pic->mb_type_base);
    pic->f.mb_type = NULL;
    av_freep(&pic->f.dct_coeff);
    av_freep(&pic->f.pan_scan);
    pic->f.mb_type = NULL;
    for (i = 0; i < 2; i++) {
        av_freep(&pic->motion_val_base[i]);
        av_freep(&pic->f.ref_index[i]);
        pic->f.motion_val[i] = NULL;
    }

    if (pic->f.type == FF_BUFFER_TYPE_SHARED) {
        for (i = 0; i < 4; i++) {
            pic->f.base[i] =
            pic->f.data[i] = NULL;
        }
        pic->f.type = 0;
    }
}

static int init_duplicate_context(MpegEncContext *s, MpegEncContext *base)
{
    int y_size = s->b8_stride * (2 * s->mb_height + 1);
    int c_size = s->mb_stride * (s->mb_height + 1);
    int yc_size = y_size + 2 * c_size;
    int i;

    // edge emu needs blocksize + filter length - 1
    // (= 17x17 for  halfpel / 21x21 for  h264)
    FF_ALLOCZ_OR_GOTO(s->avctx, s->edge_emu_buffer,
                      (s->width + 95) * 2 * 21 * 4, fail);    // (width + edge + align)*interlaced*MBsize*tolerance

    // FIXME should be linesize instead of s->width * 2
    // but that is not known before get_buffer()
    FF_ALLOCZ_OR_GOTO(s->avctx, s->me.scratchpad,
                      (s->width + 95) * 4 * 16 * 2 * sizeof(uint8_t), fail)
    s->me.temp         = s->me.scratchpad;
    s->rd_scratchpad   = s->me.scratchpad;
    s->b_scratchpad    = s->me.scratchpad;
    s->obmc_scratchpad = s->me.scratchpad + 16;
    if (s->encoding) {
        FF_ALLOCZ_OR_GOTO(s->avctx, s->me.map,
                          ME_MAP_SIZE * sizeof(uint32_t), fail)
        FF_ALLOCZ_OR_GOTO(s->avctx, s->me.score_map,
                          ME_MAP_SIZE * sizeof(uint32_t), fail)
        if (s->avctx->noise_reduction) {
            FF_ALLOCZ_OR_GOTO(s->avctx, s->dct_error_sum,
                              2 * 64 * sizeof(int), fail)
        }
    }
    FF_ALLOCZ_OR_GOTO(s->avctx, s->blocks, 64 * 12 * 2 * sizeof(DCTELEM), fail)
    s->block = s->blocks[0];

    for (i = 0; i < 12; i++) {
        s->pblocks[i] = &s->block[i];
    }

    if (s->out_format == FMT_H263) {
        /* ac values */
        FF_ALLOCZ_OR_GOTO(s->avctx, s->ac_val_base,
                          yc_size * sizeof(int16_t) * 16, fail);
        s->ac_val[0] = s->ac_val_base + s->b8_stride + 1;
        s->ac_val[1] = s->ac_val_base + y_size + s->mb_stride + 1;
        s->ac_val[2] = s->ac_val[1] + c_size;
    }

    return 0;
fail:
    return -1; // free() through ff_MPV_common_end()
}

static void free_duplicate_context(MpegEncContext *s)
{
    if (s == NULL)
        return;

    av_freep(&s->edge_emu_buffer);
    av_freep(&s->me.scratchpad);
    s->me.temp =
    s->rd_scratchpad =
    s->b_scratchpad =
    s->obmc_scratchpad = NULL;

    av_freep(&s->dct_error_sum);
    av_freep(&s->me.map);
    av_freep(&s->me.score_map);
    av_freep(&s->blocks);
    av_freep(&s->ac_val_base);
    s->block = NULL;
}

static void backup_duplicate_context(MpegEncContext *bak, MpegEncContext *src)
{
#define COPY(a) bak->a = src->a
    COPY(edge_emu_buffer);
    COPY(me.scratchpad);
    COPY(me.temp);
    COPY(rd_scratchpad);
    COPY(b_scratchpad);
    COPY(obmc_scratchpad);
    COPY(me.map);
    COPY(me.score_map);
    COPY(blocks);
    COPY(block);
    COPY(start_mb_y);
    COPY(end_mb_y);
    COPY(me.map_generation);
    COPY(pb);
    COPY(dct_error_sum);
    COPY(dct_count[0]);
    COPY(dct_count[1]);
    COPY(ac_val_base);
    COPY(ac_val[0]);
    COPY(ac_val[1]);
    COPY(ac_val[2]);
#undef COPY
}

void ff_update_duplicate_context(MpegEncContext *dst, MpegEncContext *src)
{
    MpegEncContext bak;
    int i;
    // FIXME copy only needed parts
    // START_TIMER
    backup_duplicate_context(&bak, dst);
    memcpy(dst, src, sizeof(MpegEncContext));
    backup_duplicate_context(dst, &bak);
    for (i = 0; i < 12; i++) {
        dst->pblocks[i] = &dst->block[i];
    }
    // STOP_TIMER("update_duplicate_context")
    // about 10k cycles / 0.01 sec for  1000frames on 1ghz with 2 threads
}

int ff_mpeg_update_thread_context(AVCodecContext *dst,
                                  const AVCodecContext *src)
{
    MpegEncContext *s = dst->priv_data, *s1 = src->priv_data;

    if (dst == src)
        return 0;

    // FIXME can parameters change on I-frames?
    // in that case dst may need a reinit
    if (!s->context_initialized) {
        memcpy(s, s1, sizeof(MpegEncContext));

        s->avctx                 = dst;
        s->bitstream_buffer      = NULL;
        s->bitstream_buffer_size = s->allocated_bitstream_buffer_size = 0;

        if (s1->context_initialized){
            s->picture_range_start  += MAX_PICTURE_COUNT;
            s->picture_range_end    += MAX_PICTURE_COUNT;
            ff_MPV_common_init(s);
        }
    }

    s->avctx->coded_height  = s1->avctx->coded_height;
    s->avctx->coded_width   = s1->avctx->coded_width;
    s->avctx->width         = s1->avctx->width;
    s->avctx->height        = s1->avctx->height;

    s->coded_picture_number = s1->coded_picture_number;
    s->picture_number       = s1->picture_number;
    s->input_picture_number = s1->input_picture_number;

    memcpy(s->picture, s1->picture, s1->picture_count * sizeof(Picture));
    memcpy(&s->last_picture, &s1->last_picture,
           (char *) &s1->last_picture_ptr - (char *) &s1->last_picture);

    s->last_picture_ptr    = REBASE_PICTURE(s1->last_picture_ptr,    s, s1);
    s->current_picture_ptr = REBASE_PICTURE(s1->current_picture_ptr, s, s1);
    s->next_picture_ptr    = REBASE_PICTURE(s1->next_picture_ptr,    s, s1);

    // Error/bug resilience
    s->next_p_frame_damaged = s1->next_p_frame_damaged;
    s->workaround_bugs      = s1->workaround_bugs;
    s->padding_bug_score    = s1->padding_bug_score;

    // MPEG4 timing info
    memcpy(&s->time_increment_bits, &s1->time_increment_bits,
           (char *) &s1->shape - (char *) &s1->time_increment_bits);

    // B-frame info
    s->max_b_frames = s1->max_b_frames;
    s->low_delay    = s1->low_delay;
    s->dropable     = s1->dropable;

    // DivX handling (doesn't work)
    s->divx_packed  = s1->divx_packed;

    if (s1->bitstream_buffer) {
        if (s1->bitstream_buffer_size +
            FF_INPUT_BUFFER_PADDING_SIZE > s->allocated_bitstream_buffer_size)
            av_fast_malloc(&s->bitstream_buffer,
                           &s->allocated_bitstream_buffer_size,
                           s1->allocated_bitstream_buffer_size);
            s->bitstream_buffer_size = s1->bitstream_buffer_size;
        memcpy(s->bitstream_buffer, s1->bitstream_buffer,
               s1->bitstream_buffer_size);
        memset(s->bitstream_buffer + s->bitstream_buffer_size, 0,
               FF_INPUT_BUFFER_PADDING_SIZE);
    }

    // MPEG2/interlacing info
    memcpy(&s->progressive_sequence, &s1->progressive_sequence,
           (char *) &s1->rtp_mode - (char *) &s1->progressive_sequence);

    if (!s1->first_field) {
        s->last_pict_type = s1->pict_type;
        if (s1->current_picture_ptr)
            s->last_lambda_for[s1->pict_type] = s1->current_picture_ptr->f.quality;

        if (s1->pict_type != AV_PICTURE_TYPE_B) {
            s->last_non_b_pict_type = s1->pict_type;
        }
    }

    return 0;
}

/**
 * Set the given MpegEncContext to common defaults
 * (same for encoding and decoding).
 * The changed fields will not depend upon the
 * prior state of the MpegEncContext.
 */
void ff_MPV_common_defaults(MpegEncContext *s)
{
    s->y_dc_scale_table      =
    s->c_dc_scale_table      = ff_mpeg1_dc_scale_table;
    s->chroma_qscale_table   = ff_default_chroma_qscale_table;
    s->progressive_frame     = 1;
    s->progressive_sequence  = 1;
    s->picture_structure     = PICT_FRAME;

    s->coded_picture_number  = 0;
    s->picture_number        = 0;
    s->input_picture_number  = 0;

    s->picture_in_gop_number = 0;

    s->f_code                = 1;
    s->b_code                = 1;

    s->picture_range_start   = 0;
    s->picture_range_end     = MAX_PICTURE_COUNT;

    s->slice_context_count   = 1;
}

/**
 * Set the given MpegEncContext to defaults for decoding.
 * the changed fields will not depend upon
 * the prior state of the MpegEncContext.
 */
void ff_MPV_decode_defaults(MpegEncContext *s)
{
    ff_MPV_common_defaults(s);
}

/**
 * Initialize and allocates MpegEncContext fields dependent on the resolution.
 */
static int init_context_frame(MpegEncContext *s)
{
    int y_size, c_size, yc_size, i, mb_array_size, mv_table_size, x, y;

    s->mb_width   = (s->width + 15) / 16;
    s->mb_stride  = s->mb_width + 1;
    s->b8_stride  = s->mb_width * 2 + 1;
    s->b4_stride  = s->mb_width * 4 + 1;
    mb_array_size = s->mb_height * s->mb_stride;
    mv_table_size = (s->mb_height + 2) * s->mb_stride + 1;

    /* set default edge pos, will be overriden
     * in decode_header if needed */
    s->h_edge_pos = s->mb_width * 16;
    s->v_edge_pos = s->mb_height * 16;

    s->mb_num     = s->mb_width * s->mb_height;

    s->block_wrap[0] =
    s->block_wrap[1] =
    s->block_wrap[2] =
    s->block_wrap[3] = s->b8_stride;
    s->block_wrap[4] =
    s->block_wrap[5] = s->mb_stride;

    y_size  = s->b8_stride * (2 * s->mb_height + 1);
    c_size  = s->mb_stride * (s->mb_height + 1);
    yc_size = y_size + 2   * c_size;

    FF_ALLOCZ_OR_GOTO(s->avctx, s->mb_index2xy, (s->mb_num + 1) * sizeof(int),
                      fail); // error ressilience code looks cleaner with this
    for (y = 0; y < s->mb_height; y++)
        for (x = 0; x < s->mb_width; x++)
            s->mb_index2xy[x + y * s->mb_width] = x + y * s->mb_stride;

    s->mb_index2xy[s->mb_height * s->mb_width] =
        (s->mb_height - 1) * s->mb_stride + s->mb_width; // FIXME really needed?

    if (s->encoding) {
        /* Allocate MV tables */
        FF_ALLOCZ_OR_GOTO(s->avctx, s->p_mv_table_base,
                          mv_table_size * 2 * sizeof(int16_t), fail);
        FF_ALLOCZ_OR_GOTO(s->avctx, s->b_forw_mv_table_base,
                          mv_table_size * 2 * sizeof(int16_t), fail);
        FF_ALLOCZ_OR_GOTO(s->avctx, s->b_back_mv_table_base,
                          mv_table_size * 2 * sizeof(int16_t), fail);
        FF_ALLOCZ_OR_GOTO(s->avctx, s->b_bidir_forw_mv_table_base,
                          mv_table_size * 2 * sizeof(int16_t), fail);
        FF_ALLOCZ_OR_GOTO(s->avctx, s->b_bidir_back_mv_table_base,
                          mv_table_size * 2 * sizeof(int16_t), fail);
        FF_ALLOCZ_OR_GOTO(s->avctx, s->b_direct_mv_table_base,
                          mv_table_size * 2 * sizeof(int16_t), fail);
        s->p_mv_table            = s->p_mv_table_base + s->mb_stride + 1;
        s->b_forw_mv_table       = s->b_forw_mv_table_base + s->mb_stride + 1;
        s->b_back_mv_table       = s->b_back_mv_table_base + s->mb_stride + 1;
        s->b_bidir_forw_mv_table = s->b_bidir_forw_mv_table_base +
                                   s->mb_stride + 1;
        s->b_bidir_back_mv_table = s->b_bidir_back_mv_table_base +
                                   s->mb_stride + 1;
        s->b_direct_mv_table     = s->b_direct_mv_table_base + s->mb_stride + 1;

        /* Allocate MB type table */
        FF_ALLOCZ_OR_GOTO(s->avctx, s->mb_type, mb_array_size *
                          sizeof(uint16_t), fail); // needed for encoding

        FF_ALLOCZ_OR_GOTO(s->avctx, s->lambda_table, mb_array_size *
                          sizeof(int), fail);

        FF_ALLOC_OR_GOTO(s->avctx, s->cplx_tab,
                         mb_array_size * sizeof(float), fail);
        FF_ALLOC_OR_GOTO(s->avctx, s->bits_tab,
                         mb_array_size * sizeof(float), fail);

    }

    FF_ALLOC_OR_GOTO(s->avctx, s->er_temp_buffer,
                     mb_array_size * sizeof(uint8_t), fail);
    FF_ALLOCZ_OR_GOTO(s->avctx, s->error_status_table,
                      mb_array_size * sizeof(uint8_t), fail);

    if (s->codec_id == AV_CODEC_ID_MPEG4 ||
        (s->flags & CODEC_FLAG_INTERLACED_ME)) {
        /* interlaced direct mode decoding tables */
        for (i = 0; i < 2; i++) {
            int j, k;
            for (j = 0; j < 2; j++) {
                for (k = 0; k < 2; k++) {
                    FF_ALLOCZ_OR_GOTO(s->avctx,
                                      s->b_field_mv_table_base[i][j][k],
                                      mv_table_size * 2 * sizeof(int16_t),
                                      fail);
                    s->b_field_mv_table[i][j][k] = s->b_field_mv_table_base[i][j][k] +
                                                   s->mb_stride + 1;
                }
                FF_ALLOCZ_OR_GOTO(s->avctx, s->b_field_select_table [i][j],
                                  mb_array_size * 2 * sizeof(uint8_t), fail);
                FF_ALLOCZ_OR_GOTO(s->avctx, s->p_field_mv_table_base[i][j],
                                  mv_table_size * 2 * sizeof(int16_t), fail);
                s->p_field_mv_table[i][j] = s->p_field_mv_table_base[i][j]
                                            + s->mb_stride + 1;
            }
            FF_ALLOCZ_OR_GOTO(s->avctx, s->p_field_select_table[i],
                              mb_array_size * 2 * sizeof(uint8_t), fail);
        }
    }
    if (s->out_format == FMT_H263) {
        /* cbp values */
        FF_ALLOCZ_OR_GOTO(s->avctx, s->coded_block_base, y_size, fail);
        s->coded_block = s->coded_block_base + s->b8_stride + 1;

        /* cbp, ac_pred, pred_dir */
        FF_ALLOCZ_OR_GOTO(s->avctx, s->cbp_table,
                          mb_array_size * sizeof(uint8_t), fail);
        FF_ALLOCZ_OR_GOTO(s->avctx, s->pred_dir_table,
                          mb_array_size * sizeof(uint8_t), fail);
    }

    if (s->h263_pred || s->h263_plus || !s->encoding) {
        /* dc values */
        // MN: we need these for  error resilience of intra-frames
        FF_ALLOCZ_OR_GOTO(s->avctx, s->dc_val_base,
                          yc_size * sizeof(int16_t), fail);
        s->dc_val[0] = s->dc_val_base + s->b8_stride + 1;
        s->dc_val[1] = s->dc_val_base + y_size + s->mb_stride + 1;
        s->dc_val[2] = s->dc_val[1] + c_size;
        for (i = 0; i < yc_size; i++)
            s->dc_val_base[i] = 1024;
    }

    /* which mb is a intra block */
    FF_ALLOCZ_OR_GOTO(s->avctx, s->mbintra_table, mb_array_size, fail);
    memset(s->mbintra_table, 1, mb_array_size);

    /* init macroblock skip table */
    FF_ALLOCZ_OR_GOTO(s->avctx, s->mbskip_table, mb_array_size + 2, fail);
    // Note the + 1 is for  a quicker mpeg4 slice_end detection

    if ((s->avctx->debug & (FF_DEBUG_VIS_QP | FF_DEBUG_VIS_MB_TYPE)) ||
        s->avctx->debug_mv) {
        s->visualization_buffer[0] = av_malloc((s->mb_width * 16 +
                    2 * EDGE_WIDTH) * s->mb_height * 16 + 2 * EDGE_WIDTH);
        s->visualization_buffer[1] = av_malloc((s->mb_width * 16 +
                    2 * EDGE_WIDTH) * s->mb_height * 16 + 2 * EDGE_WIDTH);
        s->visualization_buffer[2] = av_malloc((s->mb_width * 16 +
                    2 * EDGE_WIDTH) * s->mb_height * 16 + 2 * EDGE_WIDTH);
    }

    return 0;
fail:
    return AVERROR(ENOMEM);
}

/**
 * init common structure for both encoder and decoder.
 * this assumes that some variables like width/height are already set
 */
av_cold int ff_MPV_common_init(MpegEncContext *s)
{
    int i, err;
    int nb_slices = (HAVE_THREADS &&
                     s->avctx->active_thread_type & FF_THREAD_SLICE) ?
                    s->avctx->thread_count : 1;

    if (s->encoding && s->avctx->slices)
        nb_slices = s->avctx->slices;

    if (s->codec_id == AV_CODEC_ID_MPEG2VIDEO && !s->progressive_sequence)
        s->mb_height = (s->height + 31) / 32 * 2;
    else if (s->codec_id != AV_CODEC_ID_H264)
        s->mb_height = (s->height + 15) / 16;

    if (s->avctx->pix_fmt == PIX_FMT_NONE) {
        av_log(s->avctx, AV_LOG_ERROR,
               "decoding to PIX_FMT_NONE is not supported.\n");
        return -1;
    }

    if (nb_slices > MAX_THREADS || (nb_slices > s->mb_height && s->mb_height)) {
        int max_slices;
        if (s->mb_height)
            max_slices = FFMIN(MAX_THREADS, s->mb_height);
        else
            max_slices = MAX_THREADS;
        av_log(s->avctx, AV_LOG_WARNING, "too many threads/slices (%d),"
               " reducing to %d\n", nb_slices, max_slices);
        nb_slices = max_slices;
    }

    if ((s->width || s->height) &&
        av_image_check_size(s->width, s->height, 0, s->avctx))
        return -1;

    ff_dct_common_init(s);

    s->flags  = s->avctx->flags;
    s->flags2 = s->avctx->flags2;

<<<<<<< HEAD
    s->mb_width   = (s->width + 15) / 16;
    s->mb_stride  = s->mb_width + 1;
    s->b8_stride  = s->mb_width * 2 + 1;
    s->b4_stride  = s->mb_width * 4 + 1;
    mb_array_size = s->mb_height * s->mb_stride;
    mv_table_size = (s->mb_height + 2) * s->mb_stride + 1;

=======
    if (s->width && s->height) {
>>>>>>> 1b3439b3
        /* set chroma shifts */
        avcodec_get_chroma_sub_sample(s->avctx->pix_fmt, &s->chroma_x_shift,
                                      &s->chroma_y_shift);

<<<<<<< HEAD
    /* set default edge pos, will be overridden in decode_header if needed */
    s->h_edge_pos = s->mb_width * 16;
    s->v_edge_pos = s->mb_height * 16;

    s->mb_num = s->mb_width * s->mb_height;

    s->block_wrap[0] =
    s->block_wrap[1] =
    s->block_wrap[2] =
    s->block_wrap[3] = s->b8_stride;
    s->block_wrap[4] =
    s->block_wrap[5] = s->mb_stride;

    y_size = s->b8_stride * (2 * s->mb_height + 1);
    c_size = s->mb_stride * (s->mb_height + 1);
    yc_size = y_size + 2 * c_size;

    /* convert fourcc to upper case */
    s->codec_tag        = avpriv_toupper4(s->avctx->codec_tag);
    s->stream_codec_tag = avpriv_toupper4(s->avctx->stream_codec_tag);
=======
        /* convert fourcc to upper case */
        s->codec_tag          = avpriv_toupper4(s->avctx->codec_tag);
>>>>>>> 1b3439b3

    s->avctx->coded_frame = &s->current_picture.f;

    FF_ALLOCZ_OR_GOTO(s->avctx, s->mb_index2xy, (s->mb_num + 1) * sizeof(int), fail); // error ressilience code looks cleaner with this
    for (y = 0; y < s->mb_height; y++)
        for (x = 0; x < s->mb_width; x++)
            s->mb_index2xy[x + y * s->mb_width] = x + y * s->mb_stride;

<<<<<<< HEAD
    s->mb_index2xy[s->mb_height * s->mb_width] = (s->mb_height - 1) * s->mb_stride + s->mb_width; // FIXME really needed?

    if (s->encoding) {
        /* Allocate MV tables */
        FF_ALLOCZ_OR_GOTO(s->avctx, s->p_mv_table_base            , mv_table_size * 2 * sizeof(int16_t), fail)
        FF_ALLOCZ_OR_GOTO(s->avctx, s->b_forw_mv_table_base       , mv_table_size * 2 * sizeof(int16_t), fail)
        FF_ALLOCZ_OR_GOTO(s->avctx, s->b_back_mv_table_base       , mv_table_size * 2 * sizeof(int16_t), fail)
        FF_ALLOCZ_OR_GOTO(s->avctx, s->b_bidir_forw_mv_table_base , mv_table_size * 2 * sizeof(int16_t), fail)
        FF_ALLOCZ_OR_GOTO(s->avctx, s->b_bidir_back_mv_table_base , mv_table_size * 2 * sizeof(int16_t), fail)
        FF_ALLOCZ_OR_GOTO(s->avctx, s->b_direct_mv_table_base     , mv_table_size * 2 * sizeof(int16_t), fail)
        s->p_mv_table           = s->p_mv_table_base            + s->mb_stride + 1;
        s->b_forw_mv_table      = s->b_forw_mv_table_base       + s->mb_stride + 1;
        s->b_back_mv_table      = s->b_back_mv_table_base       + s->mb_stride + 1;
        s->b_bidir_forw_mv_table= s->b_bidir_forw_mv_table_base + s->mb_stride + 1;
        s->b_bidir_back_mv_table= s->b_bidir_back_mv_table_base + s->mb_stride + 1;
        s->b_direct_mv_table    = s->b_direct_mv_table_base     + s->mb_stride + 1;

        if(s->msmpeg4_version){
            FF_ALLOCZ_OR_GOTO(s->avctx, s->ac_stats, 2*2*(MAX_LEVEL+1)*(MAX_RUN+1)*2*sizeof(int), fail);
        }
        FF_ALLOCZ_OR_GOTO(s->avctx, s->avctx->stats_out, 256, fail);

        /* Allocate MB type table */
        FF_ALLOCZ_OR_GOTO(s->avctx, s->mb_type  , mb_array_size * sizeof(uint16_t), fail) //needed for encoding

        FF_ALLOCZ_OR_GOTO(s->avctx, s->lambda_table, mb_array_size * sizeof(int), fail)

        FF_ALLOCZ_OR_GOTO(s->avctx, s->q_intra_matrix         , 64*32   * sizeof(int), fail)
        FF_ALLOCZ_OR_GOTO(s->avctx, s->q_chroma_intra_matrix  , 64*32   * sizeof(int), fail)
        FF_ALLOCZ_OR_GOTO(s->avctx, s->q_inter_matrix         , 64*32   * sizeof(int), fail)
        FF_ALLOCZ_OR_GOTO(s->avctx, s->q_intra_matrix16       , 64*32*2 * sizeof(uint16_t), fail)
        FF_ALLOCZ_OR_GOTO(s->avctx, s->q_chroma_intra_matrix16, 64*32*2 * sizeof(uint16_t), fail)
        FF_ALLOCZ_OR_GOTO(s->avctx, s->q_inter_matrix16       , 64*32*2 * sizeof(uint16_t), fail)
        FF_ALLOCZ_OR_GOTO(s->avctx, s->input_picture, MAX_PICTURE_COUNT * sizeof(Picture*), fail)
        FF_ALLOCZ_OR_GOTO(s->avctx, s->reordered_input_picture, MAX_PICTURE_COUNT * sizeof(Picture*), fail)

        if(s->avctx->noise_reduction){
            FF_ALLOCZ_OR_GOTO(s->avctx, s->dct_offset, 2 * 64 * sizeof(uint16_t), fail)
        }

            FF_ALLOC_OR_GOTO(s->avctx, s->cplx_tab,
                             mb_array_size * sizeof(float), fail);
            FF_ALLOC_OR_GOTO(s->avctx, s->bits_tab,
                             mb_array_size * sizeof(float), fail);
=======
        if (s->encoding) {
            if (s->msmpeg4_version) {
                FF_ALLOCZ_OR_GOTO(s->avctx, s->ac_stats,
                                  2 * 2 * (MAX_LEVEL + 1) *
                                  (MAX_RUN + 1) * 2 * sizeof(int), fail);
            }
            FF_ALLOCZ_OR_GOTO(s->avctx, s->avctx->stats_out, 256, fail);

            FF_ALLOCZ_OR_GOTO(s->avctx, s->q_intra_matrix,
                              64 * 32   * sizeof(int), fail);
            FF_ALLOCZ_OR_GOTO(s->avctx, s->q_inter_matrix,
                              64 * 32   * sizeof(int), fail);
            FF_ALLOCZ_OR_GOTO(s->avctx, s->q_intra_matrix16,
                              64 * 32 * 2 * sizeof(uint16_t), fail);
            FF_ALLOCZ_OR_GOTO(s->avctx, s->q_inter_matrix16,
                              64 * 32 * 2 * sizeof(uint16_t), fail);
            FF_ALLOCZ_OR_GOTO(s->avctx, s->input_picture,
                              MAX_PICTURE_COUNT * sizeof(Picture *), fail);
            FF_ALLOCZ_OR_GOTO(s->avctx, s->reordered_input_picture,
                              MAX_PICTURE_COUNT * sizeof(Picture *), fail);

            if (s->avctx->noise_reduction) {
                FF_ALLOCZ_OR_GOTO(s->avctx, s->dct_offset,
                                  2 * 64 * sizeof(uint16_t), fail);
            }
        }
>>>>>>> 1b3439b3
    }

    s->picture_count = MAX_PICTURE_COUNT * FFMAX(1, s->avctx->thread_count);
    FF_ALLOCZ_OR_GOTO(s->avctx, s->picture,
                      s->picture_count * sizeof(Picture), fail);
    for (i = 0; i < s->picture_count; i++) {
        avcodec_get_frame_defaults(&s->picture[i].f);
    }

<<<<<<< HEAD
        FF_ALLOC_OR_GOTO(s->avctx, s->er_temp_buffer,
                         mb_array_size * sizeof(uint8_t), fail);
        FF_ALLOCZ_OR_GOTO(s->avctx, s->error_status_table,
                          mb_array_size * sizeof(uint8_t), fail);

        if(s->codec_id==AV_CODEC_ID_MPEG4 || (s->flags & CODEC_FLAG_INTERLACED_ME)){
            /* interlaced direct mode decoding tables */
            for (i = 0; i < 2; i++) {
                int j, k;
                for (j = 0; j < 2; j++) {
                    for (k = 0; k < 2; k++) {
                        FF_ALLOCZ_OR_GOTO(s->avctx, s->b_field_mv_table_base[i][j][k],  mv_table_size * 2 * sizeof(int16_t), fail)
                        s->b_field_mv_table[i][j][k] = s->b_field_mv_table_base[i][j][k] + s->mb_stride + 1;
                    }
                    FF_ALLOCZ_OR_GOTO(s->avctx, s->b_field_select_table [i][j], mb_array_size * 2 * sizeof(uint8_t), fail)
                    FF_ALLOCZ_OR_GOTO(s->avctx, s->p_field_mv_table_base[i][j], mv_table_size * 2 * sizeof(int16_t), fail)
                    s->p_field_mv_table[i][j] = s->p_field_mv_table_base[i][j] + s->mb_stride + 1;
                }
                FF_ALLOCZ_OR_GOTO(s->avctx, s->p_field_select_table[i], mb_array_size * 2 * sizeof(uint8_t), fail)
            }
        }
        if (s->out_format == FMT_H263) {
            /* cbp values */
            FF_ALLOCZ_OR_GOTO(s->avctx, s->coded_block_base, y_size, fail);
            s->coded_block = s->coded_block_base + s->b8_stride + 1;

            /* cbp, ac_pred, pred_dir */
            FF_ALLOCZ_OR_GOTO(s->avctx, s->cbp_table     , mb_array_size * sizeof(uint8_t), fail);
            FF_ALLOCZ_OR_GOTO(s->avctx, s->pred_dir_table, mb_array_size * sizeof(uint8_t), fail);
        }

        if (s->h263_pred || s->h263_plus || !s->encoding) {
            /* dc values */
            // MN: we need these for  error resilience of intra-frames
            FF_ALLOCZ_OR_GOTO(s->avctx, s->dc_val_base, yc_size * sizeof(int16_t), fail);
            s->dc_val[0] = s->dc_val_base + s->b8_stride + 1;
            s->dc_val[1] = s->dc_val_base + y_size + s->mb_stride + 1;
            s->dc_val[2] = s->dc_val[1] + c_size;
            for (i = 0; i < yc_size; i++)
                s->dc_val_base[i] = 1024;
        }

        /* which mb is a intra block */
        FF_ALLOCZ_OR_GOTO(s->avctx, s->mbintra_table, mb_array_size, fail);
        memset(s->mbintra_table, 1, mb_array_size);

        /* init macroblock skip table */
        FF_ALLOCZ_OR_GOTO(s->avctx, s->mbskip_table, mb_array_size + 2, fail);
        // Note the + 1 is for  a quicker mpeg4 slice_end detection

        s->parse_context.state = -1;
=======
    if (s->width && s->height) {
        if ((err = init_context_frame(s)))
            goto fail;

        s->parse_context.state = -1;
    }
>>>>>>> 1b3439b3

        s->context_initialized = 1;
        s->thread_context[0]   = s;

//     if (s->width && s->height) {
        if (nb_slices > 1) {
            for (i = 1; i < nb_slices; i++) {
                s->thread_context[i] = av_malloc(sizeof(MpegEncContext));
                memcpy(s->thread_context[i], s, sizeof(MpegEncContext));
            }

            for (i = 0; i < nb_slices; i++) {
                if (init_duplicate_context(s->thread_context[i], s) < 0)
                    goto fail;
                    s->thread_context[i]->start_mb_y =
                        (s->mb_height * (i) + nb_slices / 2) / nb_slices;
                    s->thread_context[i]->end_mb_y   =
                        (s->mb_height * (i + 1) + nb_slices / 2) / nb_slices;
            }
        } else {
            if (init_duplicate_context(s, s) < 0)
                goto fail;
            s->start_mb_y = 0;
            s->end_mb_y   = s->mb_height;
        }
        s->slice_context_count = nb_slices;
//     }

    return 0;
 fail:
    ff_MPV_common_end(s);
    return -1;
}

/**
 * Frees and resets MpegEncContext fields depending on the resolution.
 * Is used during resolution changes to avoid a full reinitialization of the
 * codec.
 */
static int free_context_frame(MpegEncContext *s)
{
    int i, j, k;

    av_freep(&s->mb_type);
    av_freep(&s->p_mv_table_base);
    av_freep(&s->b_forw_mv_table_base);
    av_freep(&s->b_back_mv_table_base);
    av_freep(&s->b_bidir_forw_mv_table_base);
    av_freep(&s->b_bidir_back_mv_table_base);
    av_freep(&s->b_direct_mv_table_base);
    s->p_mv_table            = NULL;
    s->b_forw_mv_table       = NULL;
    s->b_back_mv_table       = NULL;
    s->b_bidir_forw_mv_table = NULL;
    s->b_bidir_back_mv_table = NULL;
    s->b_direct_mv_table     = NULL;
    for (i = 0; i < 2; i++) {
        for (j = 0; j < 2; j++) {
            for (k = 0; k < 2; k++) {
                av_freep(&s->b_field_mv_table_base[i][j][k]);
                s->b_field_mv_table[i][j][k] = NULL;
            }
            av_freep(&s->b_field_select_table[i][j]);
            av_freep(&s->p_field_mv_table_base[i][j]);
            s->p_field_mv_table[i][j] = NULL;
        }
        av_freep(&s->p_field_select_table[i]);
    }

    av_freep(&s->dc_val_base);
    av_freep(&s->coded_block_base);
    av_freep(&s->mbintra_table);
    av_freep(&s->cbp_table);
    av_freep(&s->pred_dir_table);

    av_freep(&s->mbskip_table);

    av_freep(&s->error_status_table);
    av_freep(&s->er_temp_buffer);
    av_freep(&s->mb_index2xy);
    av_freep(&s->lambda_table);
<<<<<<< HEAD
    if(s->q_chroma_intra_matrix   != s->q_intra_matrix  ) av_freep(&s->q_chroma_intra_matrix);
    if(s->q_chroma_intra_matrix16 != s->q_intra_matrix16) av_freep(&s->q_chroma_intra_matrix16);
    s->q_chroma_intra_matrix=   NULL;
    s->q_chroma_intra_matrix16= NULL;
=======
    av_freep(&s->cplx_tab);
    av_freep(&s->bits_tab);

    s->linesize = s->uvlinesize = 0;

    for (i = 0; i < 3; i++)
        av_freep(&s->visualization_buffer[i]);

    if (!(s->avctx->active_thread_type & FF_THREAD_FRAME))
        avcodec_default_free_buffers(s->avctx);

    return 0;
}

/* init common structure for both encoder and decoder */
void ff_MPV_common_end(MpegEncContext *s)
{
    int i;

    if (s->slice_context_count > 1) {
        for (i = 0; i < s->slice_context_count; i++) {
            free_duplicate_context(s->thread_context[i]);
        }
        for (i = 1; i < s->slice_context_count; i++) {
            av_freep(&s->thread_context[i]);
        }
        s->slice_context_count = 1;
    } else free_duplicate_context(s);

    av_freep(&s->parse_context.buffer);
    s->parse_context.buffer_size = 0;

    av_freep(&s->bitstream_buffer);
    s->allocated_bitstream_buffer_size = 0;

    av_freep(&s->avctx->stats_out);
    av_freep(&s->ac_stats);

>>>>>>> 1b3439b3
    av_freep(&s->q_intra_matrix);
    av_freep(&s->q_inter_matrix);
    av_freep(&s->q_intra_matrix16);
    av_freep(&s->q_inter_matrix16);
    av_freep(&s->input_picture);
    av_freep(&s->reordered_input_picture);
    av_freep(&s->dct_offset);

    free_context_frame(s);

    if (s->picture && !s->avctx->internal->is_copy) {
        for (i = 0; i < s->picture_count; i++) {
            free_picture(s, &s->picture[i]);
        }
    }
    av_freep(&s->picture);
    s->context_initialized      = 0;
    s->last_picture_ptr         =
    s->next_picture_ptr         =
    s->current_picture_ptr      = NULL;
    s->linesize = s->uvlinesize = 0;
}

void ff_init_rl(RLTable *rl,
                uint8_t static_store[2][2 * MAX_RUN + MAX_LEVEL + 3])
{
    int8_t  max_level[MAX_RUN + 1], max_run[MAX_LEVEL + 1];
    uint8_t index_run[MAX_RUN + 1];
    int last, run, level, start, end, i;

    /* If table is static, we can quit if rl->max_level[0] is not NULL */
    if (static_store && rl->max_level[0])
        return;

    /* compute max_level[], max_run[] and index_run[] */
    for (last = 0; last < 2; last++) {
        if (last == 0) {
            start = 0;
            end = rl->last;
        } else {
            start = rl->last;
            end = rl->n;
        }

        memset(max_level, 0, MAX_RUN + 1);
        memset(max_run, 0, MAX_LEVEL + 1);
        memset(index_run, rl->n, MAX_RUN + 1);
        for (i = start; i < end; i++) {
            run   = rl->table_run[i];
            level = rl->table_level[i];
            if (index_run[run] == rl->n)
                index_run[run] = i;
            if (level > max_level[run])
                max_level[run] = level;
            if (run > max_run[level])
                max_run[level] = run;
        }
        if (static_store)
            rl->max_level[last] = static_store[last];
        else
            rl->max_level[last] = av_malloc(MAX_RUN + 1);
        memcpy(rl->max_level[last], max_level, MAX_RUN + 1);
        if (static_store)
            rl->max_run[last]   = static_store[last] + MAX_RUN + 1;
        else
            rl->max_run[last]   = av_malloc(MAX_LEVEL + 1);
        memcpy(rl->max_run[last], max_run, MAX_LEVEL + 1);
        if (static_store)
            rl->index_run[last] = static_store[last] + MAX_RUN + MAX_LEVEL + 2;
        else
            rl->index_run[last] = av_malloc(MAX_RUN + 1);
        memcpy(rl->index_run[last], index_run, MAX_RUN + 1);
    }
}

void ff_init_vlc_rl(RLTable *rl)
{
    int i, q;

    for (q = 0; q < 32; q++) {
        int qmul = q * 2;
        int qadd = (q - 1) | 1;

        if (q == 0) {
            qmul = 1;
            qadd = 0;
        }
        for (i = 0; i < rl->vlc.table_size; i++) {
            int code = rl->vlc.table[i][0];
            int len  = rl->vlc.table[i][1];
            int level, run;

            if (len == 0) { // illegal code
                run   = 66;
                level = MAX_LEVEL;
            } else if (len < 0) { // more bits needed
                run   = 0;
                level = code;
            } else {
                if (code == rl->n) { // esc
                    run   = 66;
                    level =  0;
                } else {
                    run   = rl->table_run[code] + 1;
                    level = rl->table_level[code] * qmul + qadd;
                    if (code >= rl->last) run += 192;
                }
            }
            rl->rl_vlc[q][i].len   = len;
            rl->rl_vlc[q][i].level = level;
            rl->rl_vlc[q][i].run   = run;
        }
    }
}

void ff_release_unused_pictures(MpegEncContext*s, int remove_current)
{
    int i;

    /* release non reference frames */
    for (i = 0; i < s->picture_count; i++) {
        if (s->picture[i].f.data[0] && !s->picture[i].f.reference &&
            (!s->picture[i].owner2 || s->picture[i].owner2 == s) &&
            (remove_current || &s->picture[i] !=  s->current_picture_ptr)
            /* && s->picture[i].type!= FF_BUFFER_TYPE_SHARED */) {
            free_frame_buffer(s, &s->picture[i]);
        }
    }
}

int ff_find_unused_picture(MpegEncContext *s, int shared)
{
    int i;

    if (shared) {
        for (i = s->picture_range_start; i < s->picture_range_end; i++) {
            if (s->picture[i].f.data[0] == NULL && s->picture[i].f.type == 0)
                return i;
        }
    } else {
        for (i = s->picture_range_start; i < s->picture_range_end; i++) {
            if (s->picture[i].f.data[0] == NULL && s->picture[i].f.type != 0)
                return i; // FIXME
        }
        for (i = s->picture_range_start; i < s->picture_range_end; i++) {
            if (s->picture[i].f.data[0] == NULL)
                return i;
        }
    }

    av_log(s->avctx, AV_LOG_FATAL,
           "Internal error, picture buffer overflow\n");
    /* We could return -1, but the codec would crash trying to draw into a
     * non-existing frame anyway. This is safer than waiting for a random crash.
     * Also the return of this is never useful, an encoder must only allocate
     * as much as allowed in the specification. This has no relationship to how
     * much libavcodec could allocate (and MAX_PICTURE_COUNT is always large
     * enough for such valid streams).
     * Plus, a decoder has to check stream validity and remove frames if too
     * many reference frames are around. Waiting for "OOM" is not correct at
     * all. Similarly, missing reference frames have to be replaced by
     * interpolated/MC frames, anything else is a bug in the codec ...
     */
    abort();
    return -1;
}

static void update_noise_reduction(MpegEncContext *s)
{
    int intra, i;

    for (intra = 0; intra < 2; intra++) {
        if (s->dct_count[intra] > (1 << 16)) {
            for (i = 0; i < 64; i++) {
                s->dct_error_sum[intra][i] >>= 1;
            }
            s->dct_count[intra] >>= 1;
        }

        for (i = 0; i < 64; i++) {
            s->dct_offset[intra][i] = (s->avctx->noise_reduction *
                                       s->dct_count[intra] +
                                       s->dct_error_sum[intra][i] / 2) /
                                      (s->dct_error_sum[intra][i] + 1);
        }
    }
}

/**
 * generic function for encode/decode called after coding/decoding
 * the header and before a frame is coded/decoded.
 */
int ff_MPV_frame_start(MpegEncContext *s, AVCodecContext *avctx)
{
    int i;
    Picture *pic;
    s->mb_skipped = 0;

    if (!ff_thread_can_start_frame(avctx)) {
        av_log(avctx, AV_LOG_ERROR, "Attempt to start a frame outside SETUP state\n");
        return -1;
    }

    /* mark & release old frames */
    if (s->out_format != FMT_H264 || s->codec_id == AV_CODEC_ID_SVQ3) {
        if (s->pict_type != AV_PICTURE_TYPE_B && s->last_picture_ptr &&
            s->last_picture_ptr != s->next_picture_ptr &&
            s->last_picture_ptr->f.data[0]) {
            if (s->last_picture_ptr->owner2 == s)
                free_frame_buffer(s, s->last_picture_ptr);
        }

        /* release forgotten pictures */
        /* if (mpeg124/h263) */
        if (!s->encoding) {
            for (i = 0; i < s->picture_count; i++) {
                if (s->picture[i].owner2 == s && s->picture[i].f.data[0] &&
                    &s->picture[i] != s->last_picture_ptr &&
                    &s->picture[i] != s->next_picture_ptr &&
                    s->picture[i].f.reference) {
                    if (!(avctx->active_thread_type & FF_THREAD_FRAME))
                        av_log(avctx, AV_LOG_ERROR,
                               "releasing zombie picture\n");
                    free_frame_buffer(s, &s->picture[i]);
                }
            }
        }
    }

    if (!s->encoding) {
        ff_release_unused_pictures(s, 1);

        if (s->current_picture_ptr &&
            s->current_picture_ptr->f.data[0] == NULL) {
            // we already have a unused image
            // (maybe it was set before reading the header)
            pic = s->current_picture_ptr;
        } else {
            i   = ff_find_unused_picture(s, 0);
            if (i < 0)
                return i;
            pic = &s->picture[i];
        }

        pic->f.reference = 0;
        if (!s->dropable) {
            if (s->codec_id == AV_CODEC_ID_H264)
                pic->f.reference = s->picture_structure;
            else if (s->pict_type != AV_PICTURE_TYPE_B)
                pic->f.reference = 3;
        }

        pic->f.coded_picture_number = s->coded_picture_number++;

        if (ff_alloc_picture(s, pic, 0) < 0)
            return -1;

        s->current_picture_ptr = pic;
        // FIXME use only the vars from current_pic
        s->current_picture_ptr->f.top_field_first = s->top_field_first;
        if (s->codec_id == AV_CODEC_ID_MPEG1VIDEO ||
            s->codec_id == AV_CODEC_ID_MPEG2VIDEO) {
            if (s->picture_structure != PICT_FRAME)
                s->current_picture_ptr->f.top_field_first =
                    (s->picture_structure == PICT_TOP_FIELD) == s->first_field;
        }
        s->current_picture_ptr->f.interlaced_frame = !s->progressive_frame &&
                                                     !s->progressive_sequence;
        s->current_picture_ptr->field_picture      =  s->picture_structure != PICT_FRAME;
    }

    s->current_picture_ptr->f.pict_type = s->pict_type;
    // if (s->flags && CODEC_FLAG_QSCALE)
    //     s->current_picture_ptr->quality = s->new_picture_ptr->quality;
    s->current_picture_ptr->f.key_frame = s->pict_type == AV_PICTURE_TYPE_I;

    ff_copy_picture(&s->current_picture, s->current_picture_ptr);

    if (s->pict_type != AV_PICTURE_TYPE_B) {
        s->last_picture_ptr = s->next_picture_ptr;
        if (!s->dropable)
            s->next_picture_ptr = s->current_picture_ptr;
    }
    /* av_log(s->avctx, AV_LOG_DEBUG, "L%p N%p C%p L%p N%p C%p type:%d drop:%d\n",
           s->last_picture_ptr, s->next_picture_ptr,s->current_picture_ptr,
           s->last_picture_ptr    ? s->last_picture_ptr->f.data[0]    : NULL,
           s->next_picture_ptr    ? s->next_picture_ptr->f.data[0]    : NULL,
           s->current_picture_ptr ? s->current_picture_ptr->f.data[0] : NULL,
           s->pict_type, s->dropable); */

    if (s->codec_id != AV_CODEC_ID_H264) {
        if ((s->last_picture_ptr == NULL ||
             s->last_picture_ptr->f.data[0] == NULL) &&
            (s->pict_type != AV_PICTURE_TYPE_I ||
             s->picture_structure != PICT_FRAME)) {
            if (s->pict_type != AV_PICTURE_TYPE_I)
                av_log(avctx, AV_LOG_ERROR,
                       "warning: first frame is no keyframe\n");
            else if (s->picture_structure != PICT_FRAME)
                av_log(avctx, AV_LOG_INFO,
                       "allocate dummy last picture for field based first keyframe\n");

            /* Allocate a dummy frame */
            i = ff_find_unused_picture(s, 0);
            if (i < 0)
                return i;
            s->last_picture_ptr = &s->picture[i];
            s->last_picture_ptr->f.key_frame = 0;
            if (ff_alloc_picture(s, s->last_picture_ptr, 0) < 0) {
                s->last_picture_ptr = NULL;
                return -1;
            }

            if(s->codec_id == AV_CODEC_ID_FLV1 || s->codec_id == AV_CODEC_ID_H263){
                for(i=0; i<avctx->height; i++)
                    memset(s->last_picture_ptr->f.data[0] + s->last_picture_ptr->f.linesize[0]*i, 16, avctx->width);
            }

            ff_thread_report_progress(&s->last_picture_ptr->f, INT_MAX, 0);
            ff_thread_report_progress(&s->last_picture_ptr->f, INT_MAX, 1);
            s->last_picture_ptr->f.reference = 3;
        }
        if ((s->next_picture_ptr == NULL ||
             s->next_picture_ptr->f.data[0] == NULL) &&
            s->pict_type == AV_PICTURE_TYPE_B) {
            /* Allocate a dummy frame */
            i = ff_find_unused_picture(s, 0);
            if (i < 0)
                return i;
            s->next_picture_ptr = &s->picture[i];
            s->next_picture_ptr->f.key_frame = 0;
            if (ff_alloc_picture(s, s->next_picture_ptr, 0) < 0) {
                s->next_picture_ptr = NULL;
                return -1;
            }
            ff_thread_report_progress(&s->next_picture_ptr->f, INT_MAX, 0);
            ff_thread_report_progress(&s->next_picture_ptr->f, INT_MAX, 1);
            s->next_picture_ptr->f.reference = 3;
        }
    }

    if (s->last_picture_ptr)
        ff_copy_picture(&s->last_picture, s->last_picture_ptr);
    if (s->next_picture_ptr)
        ff_copy_picture(&s->next_picture, s->next_picture_ptr);

    if (HAVE_THREADS && (avctx->active_thread_type & FF_THREAD_FRAME) &&
        (s->out_format != FMT_H264 || s->codec_id == AV_CODEC_ID_SVQ3)) {
        if (s->next_picture_ptr)
            s->next_picture_ptr->owner2 = s;
        if (s->last_picture_ptr)
            s->last_picture_ptr->owner2 = s;
    }

    assert(s->pict_type == AV_PICTURE_TYPE_I || (s->last_picture_ptr &&
                                                 s->last_picture_ptr->f.data[0]));

    if (s->picture_structure!= PICT_FRAME && s->out_format != FMT_H264) {
        int i;
        for (i = 0; i < 4; i++) {
            if (s->picture_structure == PICT_BOTTOM_FIELD) {
                s->current_picture.f.data[i] +=
                    s->current_picture.f.linesize[i];
            }
            s->current_picture.f.linesize[i] *= 2;
            s->last_picture.f.linesize[i]    *= 2;
            s->next_picture.f.linesize[i]    *= 2;
        }
    }

    s->err_recognition = avctx->err_recognition;

    /* set dequantizer, we can't do it during init as
     * it might change for mpeg4 and we can't do it in the header
     * decode as init is not called for mpeg4 there yet */
    if (s->mpeg_quant || s->codec_id == AV_CODEC_ID_MPEG2VIDEO) {
        s->dct_unquantize_intra = s->dct_unquantize_mpeg2_intra;
        s->dct_unquantize_inter = s->dct_unquantize_mpeg2_inter;
    } else if (s->out_format == FMT_H263 || s->out_format == FMT_H261) {
        s->dct_unquantize_intra = s->dct_unquantize_h263_intra;
        s->dct_unquantize_inter = s->dct_unquantize_h263_inter;
    } else {
        s->dct_unquantize_intra = s->dct_unquantize_mpeg1_intra;
        s->dct_unquantize_inter = s->dct_unquantize_mpeg1_inter;
    }

    if (s->dct_error_sum) {
        assert(s->avctx->noise_reduction && s->encoding);
        update_noise_reduction(s);
    }

    if (CONFIG_MPEG_XVMC_DECODER && s->avctx->xvmc_acceleration)
        return ff_xvmc_field_start(s, avctx);

    return 0;
}

/* generic function for encode/decode called after a
 * frame has been coded/decoded. */
void ff_MPV_frame_end(MpegEncContext *s)
{
    int i;
    /* redraw edges for the frame if decoding didn't complete */
    // just to make sure that all data is rendered.
    if (CONFIG_MPEG_XVMC_DECODER && s->avctx->xvmc_acceleration) {
        ff_xvmc_field_end(s);
   } else if((s->error_count || s->encoding || !(s->avctx->codec->capabilities&CODEC_CAP_DRAW_HORIZ_BAND)) &&
              !s->avctx->hwaccel &&
              !(s->avctx->codec->capabilities & CODEC_CAP_HWACCEL_VDPAU) &&
              s->unrestricted_mv &&
              s->current_picture.f.reference &&
              !s->intra_only &&
              !(s->flags & CODEC_FLAG_EMU_EDGE) &&
              !s->avctx->lowres
            ) {
        int hshift = av_pix_fmt_descriptors[s->avctx->pix_fmt].log2_chroma_w;
        int vshift = av_pix_fmt_descriptors[s->avctx->pix_fmt].log2_chroma_h;
        s->dsp.draw_edges(s->current_picture.f.data[0], s->current_picture.f.linesize[0],
                          s->h_edge_pos, s->v_edge_pos,
                          EDGE_WIDTH, EDGE_WIDTH,
                          EDGE_TOP | EDGE_BOTTOM);
        s->dsp.draw_edges(s->current_picture.f.data[1], s->current_picture.f.linesize[1],
                          s->h_edge_pos >> hshift, s->v_edge_pos >> vshift,
                          EDGE_WIDTH >> hshift, EDGE_WIDTH >> vshift,
                          EDGE_TOP | EDGE_BOTTOM);
        s->dsp.draw_edges(s->current_picture.f.data[2], s->current_picture.f.linesize[2],
                          s->h_edge_pos >> hshift, s->v_edge_pos >> vshift,
                          EDGE_WIDTH >> hshift, EDGE_WIDTH >> vshift,
                          EDGE_TOP | EDGE_BOTTOM);
    }

    emms_c();

    s->last_pict_type                 = s->pict_type;
    s->last_lambda_for [s->pict_type] = s->current_picture_ptr->f.quality;
    if (s->pict_type!= AV_PICTURE_TYPE_B) {
        s->last_non_b_pict_type = s->pict_type;
    }
#if 0
    /* copy back current_picture variables */
    for (i = 0; i < MAX_PICTURE_COUNT; i++) {
        if (s->picture[i].f.data[0] == s->current_picture.f.data[0]) {
            s->picture[i] = s->current_picture;
            break;
        }
    }
    assert(i < MAX_PICTURE_COUNT);
#endif

    if (s->encoding) {
        /* release non-reference frames */
        for (i = 0; i < s->picture_count; i++) {
            if (s->picture[i].f.data[0] && !s->picture[i].f.reference
                /* && s->picture[i].type != FF_BUFFER_TYPE_SHARED */) {
                free_frame_buffer(s, &s->picture[i]);
            }
        }
    }
    // clear copies, to avoid confusion
#if 0
    memset(&s->last_picture,    0, sizeof(Picture));
    memset(&s->next_picture,    0, sizeof(Picture));
    memset(&s->current_picture, 0, sizeof(Picture));
#endif
    s->avctx->coded_frame = &s->current_picture_ptr->f;

    if (s->codec_id != AV_CODEC_ID_H264 && s->current_picture.f.reference) {
        ff_thread_report_progress(&s->current_picture_ptr->f, INT_MAX, 0);
    }
}

/**
 * Draw a line from (ex, ey) -> (sx, sy).
 * @param w width of the image
 * @param h height of the image
 * @param stride stride/linesize of the image
 * @param color color of the arrow
 */
static void draw_line(uint8_t *buf, int sx, int sy, int ex, int ey,
                      int w, int h, int stride, int color)
{
    int x, y, fr, f;

    sx = av_clip(sx, 0, w - 1);
    sy = av_clip(sy, 0, h - 1);
    ex = av_clip(ex, 0, w - 1);
    ey = av_clip(ey, 0, h - 1);

    buf[sy * stride + sx] += color;

    if (FFABS(ex - sx) > FFABS(ey - sy)) {
        if (sx > ex) {
            FFSWAP(int, sx, ex);
            FFSWAP(int, sy, ey);
        }
        buf += sx + sy * stride;
        ex  -= sx;
        f    = ((ey - sy) << 16) / ex;
        for(x= 0; x <= ex; x++){
            y  = (x * f) >> 16;
            fr = (x * f) & 0xFFFF;
            buf[y * stride + x]       += (color * (0x10000 - fr)) >> 16;
            if(fr) buf[(y + 1) * stride + x] += (color *            fr ) >> 16;
        }
    } else {
        if (sy > ey) {
            FFSWAP(int, sx, ex);
            FFSWAP(int, sy, ey);
        }
        buf += sx + sy * stride;
        ey  -= sy;
        if (ey)
            f = ((ex - sx) << 16) / ey;
        else
            f = 0;
        for(y= 0; y <= ey; y++){
            x  = (y*f) >> 16;
            fr = (y*f) & 0xFFFF;
            buf[y * stride + x]     += (color * (0x10000 - fr)) >> 16;
            if(fr) buf[y * stride + x + 1] += (color *            fr ) >> 16;
        }
    }
}

/**
 * Draw an arrow from (ex, ey) -> (sx, sy).
 * @param w width of the image
 * @param h height of the image
 * @param stride stride/linesize of the image
 * @param color color of the arrow
 */
static void draw_arrow(uint8_t *buf, int sx, int sy, int ex,
                       int ey, int w, int h, int stride, int color)
{
    int dx,dy;

    sx = av_clip(sx, -100, w + 100);
    sy = av_clip(sy, -100, h + 100);
    ex = av_clip(ex, -100, w + 100);
    ey = av_clip(ey, -100, h + 100);

    dx = ex - sx;
    dy = ey - sy;

    if (dx * dx + dy * dy > 3 * 3) {
        int rx =  dx + dy;
        int ry = -dx + dy;
        int length = ff_sqrt((rx * rx + ry * ry) << 8);

        // FIXME subpixel accuracy
        rx = ROUNDED_DIV(rx * 3 << 4, length);
        ry = ROUNDED_DIV(ry * 3 << 4, length);

        draw_line(buf, sx, sy, sx + rx, sy + ry, w, h, stride, color);
        draw_line(buf, sx, sy, sx - ry, sy + rx, w, h, stride, color);
    }
    draw_line(buf, sx, sy, ex, ey, w, h, stride, color);
}

/**
 * Print debugging info for the given picture.
 */
void ff_print_debug_info(MpegEncContext *s, AVFrame *pict)
{
    if (   s->avctx->hwaccel || !pict || !pict->mb_type
        || (s->avctx->codec->capabilities&CODEC_CAP_HWACCEL_VDPAU))
        return;


    if (s->avctx->debug & (FF_DEBUG_SKIP | FF_DEBUG_QP | FF_DEBUG_MB_TYPE)) {
        int x,y;

        av_log(s->avctx, AV_LOG_DEBUG, "New frame, type: %c\n",
               av_get_picture_type_char(pict->pict_type));
        for (y = 0; y < s->mb_height; y++) {
            for (x = 0; x < s->mb_width; x++) {
                if (s->avctx->debug & FF_DEBUG_SKIP) {
                    int count = s->mbskip_table[x + y * s->mb_stride];
                    if (count > 9)
                        count = 9;
                    av_log(s->avctx, AV_LOG_DEBUG, "%1d", count);
                }
                if (s->avctx->debug & FF_DEBUG_QP) {
                    av_log(s->avctx, AV_LOG_DEBUG, "%2d",
                           pict->qscale_table[x + y * s->mb_stride]);
                }
                if (s->avctx->debug & FF_DEBUG_MB_TYPE) {
                    int mb_type = pict->mb_type[x + y * s->mb_stride];
                    // Type & MV direction
                    if (IS_PCM(mb_type))
                        av_log(s->avctx, AV_LOG_DEBUG, "P");
                    else if (IS_INTRA(mb_type) && IS_ACPRED(mb_type))
                        av_log(s->avctx, AV_LOG_DEBUG, "A");
                    else if (IS_INTRA4x4(mb_type))
                        av_log(s->avctx, AV_LOG_DEBUG, "i");
                    else if (IS_INTRA16x16(mb_type))
                        av_log(s->avctx, AV_LOG_DEBUG, "I");
                    else if (IS_DIRECT(mb_type) && IS_SKIP(mb_type))
                        av_log(s->avctx, AV_LOG_DEBUG, "d");
                    else if (IS_DIRECT(mb_type))
                        av_log(s->avctx, AV_LOG_DEBUG, "D");
                    else if (IS_GMC(mb_type) && IS_SKIP(mb_type))
                        av_log(s->avctx, AV_LOG_DEBUG, "g");
                    else if (IS_GMC(mb_type))
                        av_log(s->avctx, AV_LOG_DEBUG, "G");
                    else if (IS_SKIP(mb_type))
                        av_log(s->avctx, AV_LOG_DEBUG, "S");
                    else if (!USES_LIST(mb_type, 1))
                        av_log(s->avctx, AV_LOG_DEBUG, ">");
                    else if (!USES_LIST(mb_type, 0))
                        av_log(s->avctx, AV_LOG_DEBUG, "<");
                    else {
                        av_assert2(USES_LIST(mb_type, 0) && USES_LIST(mb_type, 1));
                        av_log(s->avctx, AV_LOG_DEBUG, "X");
                    }

                    // segmentation
                    if (IS_8X8(mb_type))
                        av_log(s->avctx, AV_LOG_DEBUG, "+");
                    else if (IS_16X8(mb_type))
                        av_log(s->avctx, AV_LOG_DEBUG, "-");
                    else if (IS_8X16(mb_type))
                        av_log(s->avctx, AV_LOG_DEBUG, "|");
                    else if (IS_INTRA(mb_type) || IS_16X16(mb_type))
                        av_log(s->avctx, AV_LOG_DEBUG, " ");
                    else
                        av_log(s->avctx, AV_LOG_DEBUG, "?");


                    if (IS_INTERLACED(mb_type))
                        av_log(s->avctx, AV_LOG_DEBUG, "=");
                    else
                        av_log(s->avctx, AV_LOG_DEBUG, " ");
                }
                // av_log(s->avctx, AV_LOG_DEBUG, " ");
            }
            av_log(s->avctx, AV_LOG_DEBUG, "\n");
        }
    }

    if ((s->avctx->debug & (FF_DEBUG_VIS_QP | FF_DEBUG_VIS_MB_TYPE)) ||
        (s->avctx->debug_mv)) {
        const int shift = 1 + s->quarter_sample;
        int mb_y;
        uint8_t *ptr;
        int i;
        int h_chroma_shift, v_chroma_shift, block_height;
        const int width          = s->avctx->width;
        const int height         = s->avctx->height;
        const int mv_sample_log2 = 4 - pict->motion_subsample_log2;
        const int mv_stride      = (s->mb_width << mv_sample_log2) +
                                   (s->codec_id == AV_CODEC_ID_H264 ? 0 : 1);
        s->low_delay = 0; // needed to see the vectors without trashing the buffers

        avcodec_get_chroma_sub_sample(s->avctx->pix_fmt,
                                      &h_chroma_shift, &v_chroma_shift);
        for (i = 0; i < 3; i++) {
            size_t size= (i == 0) ? pict->linesize[i] * FFALIGN(height, 16):
                         pict->linesize[i] * FFALIGN(height, 16) >> v_chroma_shift;
            s->visualization_buffer[i]= av_realloc(s->visualization_buffer[i], size);
            memcpy(s->visualization_buffer[i], pict->data[i], size);
            pict->data[i] = s->visualization_buffer[i];
        }
        pict->type   = FF_BUFFER_TYPE_COPY;
        pict->opaque= NULL;
        ptr          = pict->data[0];
        block_height = 16 >> v_chroma_shift;

        for (mb_y = 0; mb_y < s->mb_height; mb_y++) {
            int mb_x;
            for (mb_x = 0; mb_x < s->mb_width; mb_x++) {
                const int mb_index = mb_x + mb_y * s->mb_stride;
                if ((s->avctx->debug_mv) && pict->motion_val) {
                    int type;
                    for (type = 0; type < 3; type++) {
                        int direction = 0;
                        switch (type) {
                        case 0:
                            if ((!(s->avctx->debug_mv & FF_DEBUG_VIS_MV_P_FOR)) ||
                                (pict->pict_type!= AV_PICTURE_TYPE_P))
                                continue;
                            direction = 0;
                            break;
                        case 1:
                            if ((!(s->avctx->debug_mv & FF_DEBUG_VIS_MV_B_FOR)) ||
                                (pict->pict_type!= AV_PICTURE_TYPE_B))
                                continue;
                            direction = 0;
                            break;
                        case 2:
                            if ((!(s->avctx->debug_mv & FF_DEBUG_VIS_MV_B_BACK)) ||
                                (pict->pict_type!= AV_PICTURE_TYPE_B))
                                continue;
                            direction = 1;
                            break;
                        }
                        if (!USES_LIST(pict->mb_type[mb_index], direction))
                            continue;

                        if (IS_8X8(pict->mb_type[mb_index])) {
                            int i;
                            for (i = 0; i < 4; i++) {
                                int sx = mb_x * 16 + 4 + 8 * (i & 1);
                                int sy = mb_y * 16 + 4 + 8 * (i >> 1);
                                int xy = (mb_x * 2 + (i & 1) +
                                          (mb_y * 2 + (i >> 1)) * mv_stride) << (mv_sample_log2 - 1);
                                int mx = (pict->motion_val[direction][xy][0] >> shift) + sx;
                                int my = (pict->motion_val[direction][xy][1] >> shift) + sy;
                                draw_arrow(ptr, sx, sy, mx, my, width,
                                           height, s->linesize, 100);
                            }
                        } else if (IS_16X8(pict->mb_type[mb_index])) {
                            int i;
                            for (i = 0; i < 2; i++) {
                                int sx = mb_x * 16 + 8;
                                int sy = mb_y * 16 + 4 + 8 * i;
                                int xy = (mb_x * 2 + (mb_y * 2 + i) * mv_stride) << (mv_sample_log2 - 1);
                                int mx = (pict->motion_val[direction][xy][0] >> shift);
                                int my = (pict->motion_val[direction][xy][1] >> shift);

                                if (IS_INTERLACED(pict->mb_type[mb_index]))
                                    my *= 2;

                            draw_arrow(ptr, sx, sy, mx + sx, my + sy, width,
                                       height, s->linesize, 100);
                            }
                        } else if (IS_8X16(pict->mb_type[mb_index])) {
                            int i;
                            for (i = 0; i < 2; i++) {
                                int sx = mb_x * 16 + 4 + 8 * i;
                                int sy = mb_y * 16 + 8;
                                int xy = (mb_x * 2 + i + mb_y * 2 * mv_stride) << (mv_sample_log2 - 1);
                                int mx = pict->motion_val[direction][xy][0] >> shift;
                                int my = pict->motion_val[direction][xy][1] >> shift;

                                if (IS_INTERLACED(pict->mb_type[mb_index]))
                                    my *= 2;

                                draw_arrow(ptr, sx, sy, mx + sx, my + sy, width,
                                           height, s->linesize, 100);
                            }
                        } else {
                              int sx= mb_x * 16 + 8;
                              int sy= mb_y * 16 + 8;
                              int xy= (mb_x + mb_y * mv_stride) << mv_sample_log2;
                              int mx= (pict->motion_val[direction][xy][0]>>shift) + sx;
                              int my= (pict->motion_val[direction][xy][1]>>shift) + sy;
                              draw_arrow(ptr, sx, sy, mx, my, width, height, s->linesize, 100);
                        }
                    }
                }
                if ((s->avctx->debug & FF_DEBUG_VIS_QP) && pict->motion_val) {
                    uint64_t c = (pict->qscale_table[mb_index] * 128 / 31) *
                                 0x0101010101010101ULL;
                    int y;
                    for (y = 0; y < block_height; y++) {
                        *(uint64_t *)(pict->data[1] + 8 * mb_x +
                                      (block_height * mb_y + y) *
                                      pict->linesize[1]) = c;
                        *(uint64_t *)(pict->data[2] + 8 * mb_x +
                                      (block_height * mb_y + y) *
                                      pict->linesize[2]) = c;
                    }
                }
                if ((s->avctx->debug & FF_DEBUG_VIS_MB_TYPE) &&
                    pict->motion_val) {
                    int mb_type = pict->mb_type[mb_index];
                    uint64_t u,v;
                    int y;
#define COLOR(theta, r) \
    u = (int)(128 + r * cos(theta * 3.141592 / 180)); \
    v = (int)(128 + r * sin(theta * 3.141592 / 180));


                    u = v = 128;
                    if (IS_PCM(mb_type)) {
                        COLOR(120, 48)
                    } else if ((IS_INTRA(mb_type) && IS_ACPRED(mb_type)) ||
                               IS_INTRA16x16(mb_type)) {
                        COLOR(30, 48)
                    } else if (IS_INTRA4x4(mb_type)) {
                        COLOR(90, 48)
                    } else if (IS_DIRECT(mb_type) && IS_SKIP(mb_type)) {
                        // COLOR(120, 48)
                    } else if (IS_DIRECT(mb_type)) {
                        COLOR(150, 48)
                    } else if (IS_GMC(mb_type) && IS_SKIP(mb_type)) {
                        COLOR(170, 48)
                    } else if (IS_GMC(mb_type)) {
                        COLOR(190, 48)
                    } else if (IS_SKIP(mb_type)) {
                        // COLOR(180, 48)
                    } else if (!USES_LIST(mb_type, 1)) {
                        COLOR(240, 48)
                    } else if (!USES_LIST(mb_type, 0)) {
                        COLOR(0, 48)
                    } else {
                        av_assert2(USES_LIST(mb_type, 0) && USES_LIST(mb_type, 1));
                        COLOR(300,48)
                    }

                    u *= 0x0101010101010101ULL;
                    v *= 0x0101010101010101ULL;
                    for (y = 0; y < block_height; y++) {
                        *(uint64_t *)(pict->data[1] + 8 * mb_x +
                                      (block_height * mb_y + y) * pict->linesize[1]) = u;
                        *(uint64_t *)(pict->data[2] + 8 * mb_x +
                                      (block_height * mb_y + y) * pict->linesize[2]) = v;
                    }

                    // segmentation
                    if (IS_8X8(mb_type) || IS_16X8(mb_type)) {
                        *(uint64_t *)(pict->data[0] + 16 * mb_x + 0 +
                                      (16 * mb_y + 8) * pict->linesize[0]) ^= 0x8080808080808080ULL;
                        *(uint64_t *)(pict->data[0] + 16 * mb_x + 8 +
                                      (16 * mb_y + 8) * pict->linesize[0]) ^= 0x8080808080808080ULL;
                    }
                    if (IS_8X8(mb_type) || IS_8X16(mb_type)) {
                        for (y = 0; y < 16; y++)
                            pict->data[0][16 * mb_x + 8 + (16 * mb_y + y) *
                                          pict->linesize[0]] ^= 0x80;
                    }
                    if (IS_8X8(mb_type) && mv_sample_log2 >= 2) {
                        int dm = 1 << (mv_sample_log2 - 2);
                        for (i = 0; i < 4; i++) {
                            int sx = mb_x * 16 + 8 * (i & 1);
                            int sy = mb_y * 16 + 8 * (i >> 1);
                            int xy = (mb_x * 2 + (i & 1) +
                                     (mb_y * 2 + (i >> 1)) * mv_stride) << (mv_sample_log2 - 1);
                            // FIXME bidir
                            int32_t *mv = (int32_t *) &pict->motion_val[0][xy];
                            if (mv[0] != mv[dm] ||
                                mv[dm * mv_stride] != mv[dm * (mv_stride + 1)])
                                for (y = 0; y < 8; y++)
                                    pict->data[0][sx + 4 + (sy + y) * pict->linesize[0]] ^= 0x80;
                            if (mv[0] != mv[dm * mv_stride] || mv[dm] != mv[dm * (mv_stride + 1)])
                                *(uint64_t *)(pict->data[0] + sx + (sy + 4) *
                                              pict->linesize[0]) ^= 0x8080808080808080ULL;
                        }
                    }

                    if (IS_INTERLACED(mb_type) &&
                        s->codec_id == AV_CODEC_ID_H264) {
                        // hmm
                    }
                }
                s->mbskip_table[mb_index] = 0;
            }
        }
    }
}

static inline int hpel_motion_lowres(MpegEncContext *s,
                                     uint8_t *dest, uint8_t *src,
                                     int field_based, int field_select,
                                     int src_x, int src_y,
                                     int width, int height, int stride,
                                     int h_edge_pos, int v_edge_pos,
                                     int w, int h, h264_chroma_mc_func *pix_op,
                                     int motion_x, int motion_y)
{
    const int lowres   = s->avctx->lowres;
    const int op_index = FFMIN(lowres, 2);
    const int s_mask   = (2 << lowres) - 1;
    int emu = 0;
    int sx, sy;

    if (s->quarter_sample) {
        motion_x /= 2;
        motion_y /= 2;
    }

    sx = motion_x & s_mask;
    sy = motion_y & s_mask;
    src_x += motion_x >> lowres + 1;
    src_y += motion_y >> lowres + 1;

    src   += src_y * stride + src_x;

    if ((unsigned)src_x > FFMAX( h_edge_pos - (!!sx) - w,                 0) ||
        (unsigned)src_y > FFMAX((v_edge_pos >> field_based) - (!!sy) - h, 0)) {
        s->dsp.emulated_edge_mc(s->edge_emu_buffer, src, s->linesize, w + 1,
                                (h + 1) << field_based, src_x,
                                src_y   << field_based,
                                h_edge_pos,
                                v_edge_pos);
        src = s->edge_emu_buffer;
        emu = 1;
    }

    sx = (sx << 2) >> lowres;
    sy = (sy << 2) >> lowres;
    if (field_select)
        src += s->linesize;
    pix_op[op_index](dest, src, stride, h, sx, sy);
    return emu;
}

/* apply one mpeg motion vector to the three components */
static av_always_inline void mpeg_motion_lowres(MpegEncContext *s,
                                                uint8_t *dest_y,
                                                uint8_t *dest_cb,
                                                uint8_t *dest_cr,
                                                int field_based,
                                                int bottom_field,
                                                int field_select,
                                                uint8_t **ref_picture,
                                                h264_chroma_mc_func *pix_op,
                                                int motion_x, int motion_y,
                                                int h, int mb_y)
{
    uint8_t *ptr_y, *ptr_cb, *ptr_cr;
    int mx, my, src_x, src_y, uvsrc_x, uvsrc_y, uvlinesize, linesize, sx, sy,
        uvsx, uvsy;
    const int lowres     = s->avctx->lowres;
    const int op_index   = FFMIN(lowres-1+s->chroma_x_shift, 2);
    const int block_s    = 8>>lowres;
    const int s_mask     = (2 << lowres) - 1;
    const int h_edge_pos = s->h_edge_pos >> lowres;
    const int v_edge_pos = s->v_edge_pos >> lowres;
    linesize   = s->current_picture.f.linesize[0] << field_based;
    uvlinesize = s->current_picture.f.linesize[1] << field_based;

    // FIXME obviously not perfect but qpel will not work in lowres anyway
    if (s->quarter_sample) {
        motion_x /= 2;
        motion_y /= 2;
    }

    if(field_based){
        motion_y += (bottom_field - field_select)*((1 << lowres)-1);
    }

    sx = motion_x & s_mask;
    sy = motion_y & s_mask;
    src_x = s->mb_x * 2 * block_s + (motion_x >> lowres + 1);
    src_y = (mb_y * 2 * block_s >> field_based) + (motion_y >> lowres + 1);

    if (s->out_format == FMT_H263) {
        uvsx    = ((motion_x >> 1) & s_mask) | (sx & 1);
        uvsy    = ((motion_y >> 1) & s_mask) | (sy & 1);
        uvsrc_x = src_x >> 1;
        uvsrc_y = src_y >> 1;
    } else if (s->out_format == FMT_H261) {
        // even chroma mv's are full pel in H261
        mx      = motion_x / 4;
        my      = motion_y / 4;
        uvsx    = (2 * mx) & s_mask;
        uvsy    = (2 * my) & s_mask;
        uvsrc_x = s->mb_x * block_s + (mx >> lowres);
        uvsrc_y =    mb_y * block_s + (my >> lowres);
    } else {
        if(s->chroma_y_shift){
            mx      = motion_x / 2;
            my      = motion_y / 2;
            uvsx    = mx & s_mask;
            uvsy    = my & s_mask;
            uvsrc_x = s->mb_x * block_s                 + (mx >> lowres + 1);
            uvsrc_y =   (mb_y * block_s >> field_based) + (my >> lowres + 1);
        } else {
            if(s->chroma_x_shift){
            //Chroma422
                mx = motion_x / 2;
                uvsx = mx & s_mask;
                uvsy = motion_y & s_mask;
                uvsrc_y = src_y;
                uvsrc_x = s->mb_x*block_s               + (mx >> (lowres+1));
            } else {
            //Chroma444
                uvsx = motion_x & s_mask;
                uvsy = motion_y & s_mask;
                uvsrc_x = src_x;
                uvsrc_y = src_y;
            }
        }
    }

    ptr_y  = ref_picture[0] + src_y   * linesize   + src_x;
    ptr_cb = ref_picture[1] + uvsrc_y * uvlinesize + uvsrc_x;
    ptr_cr = ref_picture[2] + uvsrc_y * uvlinesize + uvsrc_x;

    if ((unsigned) src_x > FFMAX( h_edge_pos - (!!sx) - 2 * block_s,       0) ||
        (unsigned) src_y > FFMAX((v_edge_pos >> field_based) - (!!sy) - h, 0)) {
        s->dsp.emulated_edge_mc(s->edge_emu_buffer, ptr_y,
                                s->linesize, 17, 17 + field_based,
                                src_x, src_y << field_based, h_edge_pos,
                                v_edge_pos);
        ptr_y = s->edge_emu_buffer;
        if (!CONFIG_GRAY || !(s->flags & CODEC_FLAG_GRAY)) {
            uint8_t *uvbuf = s->edge_emu_buffer + 18 * s->linesize;
            s->dsp.emulated_edge_mc(uvbuf , ptr_cb, s->uvlinesize, 9,
                                    9 + field_based,
                                    uvsrc_x, uvsrc_y << field_based,
                                    h_edge_pos >> 1, v_edge_pos >> 1);
            s->dsp.emulated_edge_mc(uvbuf + 16, ptr_cr, s->uvlinesize, 9,
                                    9 + field_based,
                                    uvsrc_x, uvsrc_y << field_based,
                                    h_edge_pos >> 1, v_edge_pos >> 1);
            ptr_cb = uvbuf;
            ptr_cr = uvbuf + 16;
        }
    }

    // FIXME use this for field pix too instead of the obnoxious hack which changes picture.f.data
    if (bottom_field) {
        dest_y  += s->linesize;
        dest_cb += s->uvlinesize;
        dest_cr += s->uvlinesize;
    }

    if (field_select) {
        ptr_y   += s->linesize;
        ptr_cb  += s->uvlinesize;
        ptr_cr  += s->uvlinesize;
    }

    sx = (sx << 2) >> lowres;
    sy = (sy << 2) >> lowres;
    pix_op[lowres - 1](dest_y, ptr_y, linesize, h, sx, sy);

    if (!CONFIG_GRAY || !(s->flags & CODEC_FLAG_GRAY)) {
        uvsx = (uvsx << 2) >> lowres;
        uvsy = (uvsy << 2) >> lowres;
        if (h >> s->chroma_y_shift) {
            pix_op[op_index](dest_cb, ptr_cb, uvlinesize, h >> s->chroma_y_shift, uvsx, uvsy);
            pix_op[op_index](dest_cr, ptr_cr, uvlinesize, h >> s->chroma_y_shift, uvsx, uvsy);
        }
    }
    // FIXME h261 lowres loop filter
}

static inline void chroma_4mv_motion_lowres(MpegEncContext *s,
                                            uint8_t *dest_cb, uint8_t *dest_cr,
                                            uint8_t **ref_picture,
                                            h264_chroma_mc_func * pix_op,
                                            int mx, int my)
{
    const int lowres     = s->avctx->lowres;
    const int op_index   = FFMIN(lowres, 2);
    const int block_s    = 8 >> lowres;
    const int s_mask     = (2 << lowres) - 1;
    const int h_edge_pos = s->h_edge_pos >> lowres + 1;
    const int v_edge_pos = s->v_edge_pos >> lowres + 1;
    int emu = 0, src_x, src_y, offset, sx, sy;
    uint8_t *ptr;

    if (s->quarter_sample) {
        mx /= 2;
        my /= 2;
    }

    /* In case of 8X8, we construct a single chroma motion vector
       with a special rounding */
    mx = ff_h263_round_chroma(mx);
    my = ff_h263_round_chroma(my);

    sx = mx & s_mask;
    sy = my & s_mask;
    src_x = s->mb_x * block_s + (mx >> lowres + 1);
    src_y = s->mb_y * block_s + (my >> lowres + 1);

    offset = src_y * s->uvlinesize + src_x;
    ptr = ref_picture[1] + offset;
    if (s->flags & CODEC_FLAG_EMU_EDGE) {
        if ((unsigned) src_x > FFMAX(h_edge_pos - (!!sx) - block_s, 0) ||
            (unsigned) src_y > FFMAX(v_edge_pos - (!!sy) - block_s, 0)) {
            s->dsp.emulated_edge_mc(s->edge_emu_buffer, ptr, s->uvlinesize,
                                    9, 9, src_x, src_y, h_edge_pos, v_edge_pos);
            ptr = s->edge_emu_buffer;
            emu = 1;
        }
    }
    sx = (sx << 2) >> lowres;
    sy = (sy << 2) >> lowres;
    pix_op[op_index](dest_cb, ptr, s->uvlinesize, block_s, sx, sy);

    ptr = ref_picture[2] + offset;
    if (emu) {
        s->dsp.emulated_edge_mc(s->edge_emu_buffer, ptr, s->uvlinesize, 9, 9,
                                src_x, src_y, h_edge_pos, v_edge_pos);
        ptr = s->edge_emu_buffer;
    }
    pix_op[op_index](dest_cr, ptr, s->uvlinesize, block_s, sx, sy);
}

/**
 * motion compensation of a single macroblock
 * @param s context
 * @param dest_y luma destination pointer
 * @param dest_cb chroma cb/u destination pointer
 * @param dest_cr chroma cr/v destination pointer
 * @param dir direction (0->forward, 1->backward)
 * @param ref_picture array[3] of pointers to the 3 planes of the reference picture
 * @param pix_op halfpel motion compensation function (average or put normally)
 * the motion vectors are taken from s->mv and the MV type from s->mv_type
 */
static inline void MPV_motion_lowres(MpegEncContext *s,
                                     uint8_t *dest_y, uint8_t *dest_cb,
                                     uint8_t *dest_cr,
                                     int dir, uint8_t **ref_picture,
                                     h264_chroma_mc_func *pix_op)
{
    int mx, my;
    int mb_x, mb_y, i;
    const int lowres  = s->avctx->lowres;
    const int block_s = 8 >>lowres;

    mb_x = s->mb_x;
    mb_y = s->mb_y;

    switch (s->mv_type) {
    case MV_TYPE_16X16:
        mpeg_motion_lowres(s, dest_y, dest_cb, dest_cr,
                           0, 0, 0,
                           ref_picture, pix_op,
                           s->mv[dir][0][0], s->mv[dir][0][1],
                           2 * block_s, mb_y);
        break;
    case MV_TYPE_8X8:
        mx = 0;
        my = 0;
        for (i = 0; i < 4; i++) {
            hpel_motion_lowres(s, dest_y + ((i & 1) + (i >> 1) *
                               s->linesize) * block_s,
                               ref_picture[0], 0, 0,
                               (2 * mb_x + (i & 1)) * block_s,
                               (2 * mb_y + (i >> 1)) * block_s,
                               s->width, s->height, s->linesize,
                               s->h_edge_pos >> lowres, s->v_edge_pos >> lowres,
                               block_s, block_s, pix_op,
                               s->mv[dir][i][0], s->mv[dir][i][1]);

            mx += s->mv[dir][i][0];
            my += s->mv[dir][i][1];
        }

        if (!CONFIG_GRAY || !(s->flags & CODEC_FLAG_GRAY))
            chroma_4mv_motion_lowres(s, dest_cb, dest_cr, ref_picture,
                                     pix_op, mx, my);
        break;
    case MV_TYPE_FIELD:
        if (s->picture_structure == PICT_FRAME) {
            /* top field */
            mpeg_motion_lowres(s, dest_y, dest_cb, dest_cr,
                               1, 0, s->field_select[dir][0],
                               ref_picture, pix_op,
                               s->mv[dir][0][0], s->mv[dir][0][1],
                               block_s, mb_y);
            /* bottom field */
            mpeg_motion_lowres(s, dest_y, dest_cb, dest_cr,
                               1, 1, s->field_select[dir][1],
                               ref_picture, pix_op,
                               s->mv[dir][1][0], s->mv[dir][1][1],
                               block_s, mb_y);
        } else {
            if (s->picture_structure != s->field_select[dir][0] + 1 &&
                s->pict_type != AV_PICTURE_TYPE_B && !s->first_field) {
                ref_picture = s->current_picture_ptr->f.data;

            }
            mpeg_motion_lowres(s, dest_y, dest_cb, dest_cr,
                               0, 0, s->field_select[dir][0],
                               ref_picture, pix_op,
                               s->mv[dir][0][0],
                               s->mv[dir][0][1], 2 * block_s, mb_y >> 1);
            }
        break;
    case MV_TYPE_16X8:
        for (i = 0; i < 2; i++) {
            uint8_t **ref2picture;

            if (s->picture_structure == s->field_select[dir][i] + 1 ||
                s->pict_type == AV_PICTURE_TYPE_B || s->first_field) {
                ref2picture = ref_picture;
            } else {
                ref2picture = s->current_picture_ptr->f.data;
            }

            mpeg_motion_lowres(s, dest_y, dest_cb, dest_cr,
                               0, 0, s->field_select[dir][i],
                               ref2picture, pix_op,
                               s->mv[dir][i][0], s->mv[dir][i][1] +
                               2 * block_s * i, block_s, mb_y >> 1);

            dest_y  +=  2 * block_s *  s->linesize;
            dest_cb += (2 * block_s >> s->chroma_y_shift) * s->uvlinesize;
            dest_cr += (2 * block_s >> s->chroma_y_shift) * s->uvlinesize;
        }
        break;
    case MV_TYPE_DMV:
        if (s->picture_structure == PICT_FRAME) {
            for (i = 0; i < 2; i++) {
                int j;
                for (j = 0; j < 2; j++) {
                    mpeg_motion_lowres(s, dest_y, dest_cb, dest_cr,
                                       1, j, j ^ i,
                                       ref_picture, pix_op,
                                       s->mv[dir][2 * i + j][0],
                                       s->mv[dir][2 * i + j][1],
                                       block_s, mb_y);
                }
                pix_op = s->dsp.avg_h264_chroma_pixels_tab;
            }
        } else {
            for (i = 0; i < 2; i++) {
                mpeg_motion_lowres(s, dest_y, dest_cb, dest_cr,
                                   0, 0, s->picture_structure != i + 1,
                                   ref_picture, pix_op,
                                   s->mv[dir][2 * i][0],s->mv[dir][2 * i][1],
                                   2 * block_s, mb_y >> 1);

                // after put we make avg of the same block
                pix_op = s->dsp.avg_h264_chroma_pixels_tab;

                // opposite parity is always in the same
                // frame if this is second field
                if (!s->first_field) {
                    ref_picture = s->current_picture_ptr->f.data;
                }
            }
        }
        break;
    default:
        av_assert2(0);
    }
}

/**
 * find the lowest MB row referenced in the MVs
 */
int ff_MPV_lowest_referenced_row(MpegEncContext *s, int dir)
{
    int my_max = INT_MIN, my_min = INT_MAX, qpel_shift = !s->quarter_sample;
    int my, off, i, mvs;

    if (s->picture_structure != PICT_FRAME) goto unhandled;

    switch (s->mv_type) {
        case MV_TYPE_16X16:
            mvs = 1;
            break;
        case MV_TYPE_16X8:
            mvs = 2;
            break;
        case MV_TYPE_8X8:
            mvs = 4;
            break;
        default:
            goto unhandled;
    }

    for (i = 0; i < mvs; i++) {
        my = s->mv[dir][i][1]<<qpel_shift;
        my_max = FFMAX(my_max, my);
        my_min = FFMIN(my_min, my);
    }

    off = (FFMAX(-my_min, my_max) + 63) >> 6;

    return FFMIN(FFMAX(s->mb_y + off, 0), s->mb_height-1);
unhandled:
    return s->mb_height-1;
}

/* put block[] to dest[] */
static inline void put_dct(MpegEncContext *s,
                           DCTELEM *block, int i, uint8_t *dest, int line_size, int qscale)
{
    s->dct_unquantize_intra(s, block, i, qscale);
    s->dsp.idct_put (dest, line_size, block);
}

/* add block[] to dest[] */
static inline void add_dct(MpegEncContext *s,
                           DCTELEM *block, int i, uint8_t *dest, int line_size)
{
    if (s->block_last_index[i] >= 0) {
        s->dsp.idct_add (dest, line_size, block);
    }
}

static inline void add_dequant_dct(MpegEncContext *s,
                           DCTELEM *block, int i, uint8_t *dest, int line_size, int qscale)
{
    if (s->block_last_index[i] >= 0) {
        s->dct_unquantize_inter(s, block, i, qscale);

        s->dsp.idct_add (dest, line_size, block);
    }
}

/**
 * Clean dc, ac, coded_block for the current non-intra MB.
 */
void ff_clean_intra_table_entries(MpegEncContext *s)
{
    int wrap = s->b8_stride;
    int xy = s->block_index[0];

    s->dc_val[0][xy           ] =
    s->dc_val[0][xy + 1       ] =
    s->dc_val[0][xy     + wrap] =
    s->dc_val[0][xy + 1 + wrap] = 1024;
    /* ac pred */
    memset(s->ac_val[0][xy       ], 0, 32 * sizeof(int16_t));
    memset(s->ac_val[0][xy + wrap], 0, 32 * sizeof(int16_t));
    if (s->msmpeg4_version>=3) {
        s->coded_block[xy           ] =
        s->coded_block[xy + 1       ] =
        s->coded_block[xy     + wrap] =
        s->coded_block[xy + 1 + wrap] = 0;
    }
    /* chroma */
    wrap = s->mb_stride;
    xy = s->mb_x + s->mb_y * wrap;
    s->dc_val[1][xy] =
    s->dc_val[2][xy] = 1024;
    /* ac pred */
    memset(s->ac_val[1][xy], 0, 16 * sizeof(int16_t));
    memset(s->ac_val[2][xy], 0, 16 * sizeof(int16_t));

    s->mbintra_table[xy]= 0;
}

/* generic function called after a macroblock has been parsed by the
   decoder or after it has been encoded by the encoder.

   Important variables used:
   s->mb_intra : true if intra macroblock
   s->mv_dir   : motion vector direction
   s->mv_type  : motion vector type
   s->mv       : motion vector
   s->interlaced_dct : true if interlaced dct used (mpeg2)
 */
static av_always_inline
void MPV_decode_mb_internal(MpegEncContext *s, DCTELEM block[12][64],
                            int lowres_flag, int is_mpeg12)
{
    const int mb_xy = s->mb_y * s->mb_stride + s->mb_x;
    if(CONFIG_MPEG_XVMC_DECODER && s->avctx->xvmc_acceleration){
        ff_xvmc_decode_mb(s);//xvmc uses pblocks
        return;
    }

    if(s->avctx->debug&FF_DEBUG_DCT_COEFF) {
       /* save DCT coefficients */
       int i,j;
       DCTELEM *dct = &s->current_picture.f.dct_coeff[mb_xy * 64 * 6];
       av_log(s->avctx, AV_LOG_DEBUG, "DCT coeffs of MB at %dx%d:\n", s->mb_x, s->mb_y);
       for(i=0; i<6; i++){
           for(j=0; j<64; j++){
               *dct++ = block[i][s->dsp.idct_permutation[j]];
               av_log(s->avctx, AV_LOG_DEBUG, "%5d", dct[-1]);
           }
           av_log(s->avctx, AV_LOG_DEBUG, "\n");
       }
    }

    s->current_picture.f.qscale_table[mb_xy] = s->qscale;

    /* update DC predictors for P macroblocks */
    if (!s->mb_intra) {
        if (!is_mpeg12 && (s->h263_pred || s->h263_aic)) {
            if(s->mbintra_table[mb_xy])
                ff_clean_intra_table_entries(s);
        } else {
            s->last_dc[0] =
            s->last_dc[1] =
            s->last_dc[2] = 128 << s->intra_dc_precision;
        }
    }
    else if (!is_mpeg12 && (s->h263_pred || s->h263_aic))
        s->mbintra_table[mb_xy]=1;

    if ((s->flags&CODEC_FLAG_PSNR) || !(s->encoding && (s->intra_only || s->pict_type==AV_PICTURE_TYPE_B) && s->avctx->mb_decision != FF_MB_DECISION_RD)) { //FIXME precalc
        uint8_t *dest_y, *dest_cb, *dest_cr;
        int dct_linesize, dct_offset;
        op_pixels_func (*op_pix)[4];
        qpel_mc_func (*op_qpix)[16];
        const int linesize   = s->current_picture.f.linesize[0]; //not s->linesize as this would be wrong for field pics
        const int uvlinesize = s->current_picture.f.linesize[1];
        const int readable= s->pict_type != AV_PICTURE_TYPE_B || s->encoding || s->avctx->draw_horiz_band || lowres_flag;
        const int block_size= lowres_flag ? 8>>s->avctx->lowres : 8;

        /* avoid copy if macroblock skipped in last frame too */
        /* skip only during decoding as we might trash the buffers during encoding a bit */
        if(!s->encoding){
            uint8_t *mbskip_ptr = &s->mbskip_table[mb_xy];

            if (s->mb_skipped) {
                s->mb_skipped= 0;
                av_assert2(s->pict_type!=AV_PICTURE_TYPE_I);
                *mbskip_ptr = 1;
            } else if(!s->current_picture.f.reference) {
                *mbskip_ptr = 1;
            } else{
                *mbskip_ptr = 0; /* not skipped */
            }
        }

        dct_linesize = linesize << s->interlaced_dct;
        dct_offset   = s->interlaced_dct ? linesize : linesize * block_size;

        if(readable){
            dest_y=  s->dest[0];
            dest_cb= s->dest[1];
            dest_cr= s->dest[2];
        }else{
            dest_y = s->b_scratchpad;
            dest_cb= s->b_scratchpad+16*linesize;
            dest_cr= s->b_scratchpad+32*linesize;
        }

        if (!s->mb_intra) {
            /* motion handling */
            /* decoding or more than one mb_type (MC was already done otherwise) */
            if(!s->encoding){

                if(HAVE_THREADS && s->avctx->active_thread_type&FF_THREAD_FRAME) {
                    if (s->mv_dir & MV_DIR_FORWARD) {
                        ff_thread_await_progress(&s->last_picture_ptr->f,
                                                 ff_MPV_lowest_referenced_row(s, 0),
                                                 0);
                    }
                    if (s->mv_dir & MV_DIR_BACKWARD) {
                        ff_thread_await_progress(&s->next_picture_ptr->f,
                                                 ff_MPV_lowest_referenced_row(s, 1),
                                                 0);
                    }
                }

                if(lowres_flag){
                    h264_chroma_mc_func *op_pix = s->dsp.put_h264_chroma_pixels_tab;

                    if (s->mv_dir & MV_DIR_FORWARD) {
                        MPV_motion_lowres(s, dest_y, dest_cb, dest_cr, 0, s->last_picture.f.data, op_pix);
                        op_pix = s->dsp.avg_h264_chroma_pixels_tab;
                    }
                    if (s->mv_dir & MV_DIR_BACKWARD) {
                        MPV_motion_lowres(s, dest_y, dest_cb, dest_cr, 1, s->next_picture.f.data, op_pix);
                    }
                }else{
                    op_qpix= s->me.qpel_put;
                    if ((!s->no_rounding) || s->pict_type==AV_PICTURE_TYPE_B){
                        op_pix = s->dsp.put_pixels_tab;
                    }else{
                        op_pix = s->dsp.put_no_rnd_pixels_tab;
                    }
                    if (s->mv_dir & MV_DIR_FORWARD) {
                        ff_MPV_motion(s, dest_y, dest_cb, dest_cr, 0, s->last_picture.f.data, op_pix, op_qpix);
                        op_pix = s->dsp.avg_pixels_tab;
                        op_qpix= s->me.qpel_avg;
                    }
                    if (s->mv_dir & MV_DIR_BACKWARD) {
                        ff_MPV_motion(s, dest_y, dest_cb, dest_cr, 1, s->next_picture.f.data, op_pix, op_qpix);
                    }
                }
            }

            /* skip dequant / idct if we are really late ;) */
            if(s->avctx->skip_idct){
                if(  (s->avctx->skip_idct >= AVDISCARD_NONREF && s->pict_type == AV_PICTURE_TYPE_B)
                   ||(s->avctx->skip_idct >= AVDISCARD_NONKEY && s->pict_type != AV_PICTURE_TYPE_I)
                   || s->avctx->skip_idct >= AVDISCARD_ALL)
                    goto skip_idct;
            }

            /* add dct residue */
            if(s->encoding || !(   s->msmpeg4_version || s->codec_id==AV_CODEC_ID_MPEG1VIDEO || s->codec_id==AV_CODEC_ID_MPEG2VIDEO
                                || (s->codec_id==AV_CODEC_ID_MPEG4 && !s->mpeg_quant))){
                add_dequant_dct(s, block[0], 0, dest_y                          , dct_linesize, s->qscale);
                add_dequant_dct(s, block[1], 1, dest_y              + block_size, dct_linesize, s->qscale);
                add_dequant_dct(s, block[2], 2, dest_y + dct_offset             , dct_linesize, s->qscale);
                add_dequant_dct(s, block[3], 3, dest_y + dct_offset + block_size, dct_linesize, s->qscale);

                if(!CONFIG_GRAY || !(s->flags&CODEC_FLAG_GRAY)){
                    if (s->chroma_y_shift){
                        add_dequant_dct(s, block[4], 4, dest_cb, uvlinesize, s->chroma_qscale);
                        add_dequant_dct(s, block[5], 5, dest_cr, uvlinesize, s->chroma_qscale);
                    }else{
                        dct_linesize >>= 1;
                        dct_offset >>=1;
                        add_dequant_dct(s, block[4], 4, dest_cb,              dct_linesize, s->chroma_qscale);
                        add_dequant_dct(s, block[5], 5, dest_cr,              dct_linesize, s->chroma_qscale);
                        add_dequant_dct(s, block[6], 6, dest_cb + dct_offset, dct_linesize, s->chroma_qscale);
                        add_dequant_dct(s, block[7], 7, dest_cr + dct_offset, dct_linesize, s->chroma_qscale);
                    }
                }
            } else if(is_mpeg12 || (s->codec_id != AV_CODEC_ID_WMV2)){
                add_dct(s, block[0], 0, dest_y                          , dct_linesize);
                add_dct(s, block[1], 1, dest_y              + block_size, dct_linesize);
                add_dct(s, block[2], 2, dest_y + dct_offset             , dct_linesize);
                add_dct(s, block[3], 3, dest_y + dct_offset + block_size, dct_linesize);

                if(!CONFIG_GRAY || !(s->flags&CODEC_FLAG_GRAY)){
                    if(s->chroma_y_shift){//Chroma420
                        add_dct(s, block[4], 4, dest_cb, uvlinesize);
                        add_dct(s, block[5], 5, dest_cr, uvlinesize);
                    }else{
                        //chroma422
                        dct_linesize = uvlinesize << s->interlaced_dct;
                        dct_offset   = s->interlaced_dct ? uvlinesize : uvlinesize*block_size;

                        add_dct(s, block[4], 4, dest_cb, dct_linesize);
                        add_dct(s, block[5], 5, dest_cr, dct_linesize);
                        add_dct(s, block[6], 6, dest_cb+dct_offset, dct_linesize);
                        add_dct(s, block[7], 7, dest_cr+dct_offset, dct_linesize);
                        if(!s->chroma_x_shift){//Chroma444
                            add_dct(s, block[8], 8, dest_cb+block_size, dct_linesize);
                            add_dct(s, block[9], 9, dest_cr+block_size, dct_linesize);
                            add_dct(s, block[10], 10, dest_cb+block_size+dct_offset, dct_linesize);
                            add_dct(s, block[11], 11, dest_cr+block_size+dct_offset, dct_linesize);
                        }
                    }
                }//fi gray
            }
            else if (CONFIG_WMV2_DECODER || CONFIG_WMV2_ENCODER) {
                ff_wmv2_add_mb(s, block, dest_y, dest_cb, dest_cr);
            }
        } else {
            /* dct only in intra block */
            if(s->encoding || !(s->codec_id==AV_CODEC_ID_MPEG1VIDEO || s->codec_id==AV_CODEC_ID_MPEG2VIDEO)){
                put_dct(s, block[0], 0, dest_y                          , dct_linesize, s->qscale);
                put_dct(s, block[1], 1, dest_y              + block_size, dct_linesize, s->qscale);
                put_dct(s, block[2], 2, dest_y + dct_offset             , dct_linesize, s->qscale);
                put_dct(s, block[3], 3, dest_y + dct_offset + block_size, dct_linesize, s->qscale);

                if(!CONFIG_GRAY || !(s->flags&CODEC_FLAG_GRAY)){
                    if(s->chroma_y_shift){
                        put_dct(s, block[4], 4, dest_cb, uvlinesize, s->chroma_qscale);
                        put_dct(s, block[5], 5, dest_cr, uvlinesize, s->chroma_qscale);
                    }else{
                        dct_offset >>=1;
                        dct_linesize >>=1;
                        put_dct(s, block[4], 4, dest_cb,              dct_linesize, s->chroma_qscale);
                        put_dct(s, block[5], 5, dest_cr,              dct_linesize, s->chroma_qscale);
                        put_dct(s, block[6], 6, dest_cb + dct_offset, dct_linesize, s->chroma_qscale);
                        put_dct(s, block[7], 7, dest_cr + dct_offset, dct_linesize, s->chroma_qscale);
                    }
                }
            }else{
                s->dsp.idct_put(dest_y                          , dct_linesize, block[0]);
                s->dsp.idct_put(dest_y              + block_size, dct_linesize, block[1]);
                s->dsp.idct_put(dest_y + dct_offset             , dct_linesize, block[2]);
                s->dsp.idct_put(dest_y + dct_offset + block_size, dct_linesize, block[3]);

                if(!CONFIG_GRAY || !(s->flags&CODEC_FLAG_GRAY)){
                    if(s->chroma_y_shift){
                        s->dsp.idct_put(dest_cb, uvlinesize, block[4]);
                        s->dsp.idct_put(dest_cr, uvlinesize, block[5]);
                    }else{

                        dct_linesize = uvlinesize << s->interlaced_dct;
                        dct_offset   = s->interlaced_dct? uvlinesize : uvlinesize*block_size;

                        s->dsp.idct_put(dest_cb,              dct_linesize, block[4]);
                        s->dsp.idct_put(dest_cr,              dct_linesize, block[5]);
                        s->dsp.idct_put(dest_cb + dct_offset, dct_linesize, block[6]);
                        s->dsp.idct_put(dest_cr + dct_offset, dct_linesize, block[7]);
                        if(!s->chroma_x_shift){//Chroma444
                            s->dsp.idct_put(dest_cb + block_size,              dct_linesize, block[8]);
                            s->dsp.idct_put(dest_cr + block_size,              dct_linesize, block[9]);
                            s->dsp.idct_put(dest_cb + block_size + dct_offset, dct_linesize, block[10]);
                            s->dsp.idct_put(dest_cr + block_size + dct_offset, dct_linesize, block[11]);
                        }
                    }
                }//gray
            }
        }
skip_idct:
        if(!readable){
            s->dsp.put_pixels_tab[0][0](s->dest[0], dest_y ,   linesize,16);
            s->dsp.put_pixels_tab[s->chroma_x_shift][0](s->dest[1], dest_cb, uvlinesize,16 >> s->chroma_y_shift);
            s->dsp.put_pixels_tab[s->chroma_x_shift][0](s->dest[2], dest_cr, uvlinesize,16 >> s->chroma_y_shift);
        }
    }
}

void ff_MPV_decode_mb(MpegEncContext *s, DCTELEM block[12][64]){
#if !CONFIG_SMALL
    if(s->out_format == FMT_MPEG1) {
        if(s->avctx->lowres) MPV_decode_mb_internal(s, block, 1, 1);
        else                 MPV_decode_mb_internal(s, block, 0, 1);
    } else
#endif
    if(s->avctx->lowres) MPV_decode_mb_internal(s, block, 1, 0);
    else                  MPV_decode_mb_internal(s, block, 0, 0);
}

/**
 * @param h is the normal height, this will be reduced automatically if needed for the last row
 */
void ff_draw_horiz_band(MpegEncContext *s, int y, int h){
    const int field_pic= s->picture_structure != PICT_FRAME;
    if(field_pic){
        h <<= 1;
        y <<= 1;
    }

    if (!s->avctx->hwaccel
       && !(s->avctx->codec->capabilities&CODEC_CAP_HWACCEL_VDPAU)
       && s->unrestricted_mv
       && s->current_picture.f.reference
       && !s->intra_only
       && !(s->flags&CODEC_FLAG_EMU_EDGE)) {
        int sides = 0, edge_h;
        int hshift = av_pix_fmt_descriptors[s->avctx->pix_fmt].log2_chroma_w;
        int vshift = av_pix_fmt_descriptors[s->avctx->pix_fmt].log2_chroma_h;
        if (y==0) sides |= EDGE_TOP;
        if (y + h >= s->v_edge_pos) sides |= EDGE_BOTTOM;

        edge_h= FFMIN(h, s->v_edge_pos - y);

        s->dsp.draw_edges(s->current_picture_ptr->f.data[0] +  y         *s->linesize,
                          s->linesize,           s->h_edge_pos,         edge_h,
                          EDGE_WIDTH,            EDGE_WIDTH,            sides);
        s->dsp.draw_edges(s->current_picture_ptr->f.data[1] + (y>>vshift)*s->uvlinesize,
                          s->uvlinesize,         s->h_edge_pos>>hshift, edge_h>>vshift,
                          EDGE_WIDTH>>hshift,    EDGE_WIDTH>>vshift,    sides);
        s->dsp.draw_edges(s->current_picture_ptr->f.data[2] + (y>>vshift)*s->uvlinesize,
                          s->uvlinesize,         s->h_edge_pos>>hshift, edge_h>>vshift,
                          EDGE_WIDTH>>hshift,    EDGE_WIDTH>>vshift,    sides);
    }

    h= FFMIN(h, s->avctx->height - y);

    if(field_pic && s->first_field && !(s->avctx->slice_flags&SLICE_FLAG_ALLOW_FIELD)) return;

    if (s->avctx->draw_horiz_band) {
        AVFrame *src;
        int offset[AV_NUM_DATA_POINTERS];
        int i;

        if(s->pict_type==AV_PICTURE_TYPE_B || s->low_delay || (s->avctx->slice_flags&SLICE_FLAG_CODED_ORDER))
            src = &s->current_picture_ptr->f;
        else if(s->last_picture_ptr)
            src = &s->last_picture_ptr->f;
        else
            return;

        if(s->pict_type==AV_PICTURE_TYPE_B && s->picture_structure == PICT_FRAME && s->out_format != FMT_H264){
            for (i = 0; i < AV_NUM_DATA_POINTERS; i++)
                offset[i] = 0;
        }else{
            offset[0]= y * s->linesize;
            offset[1]=
            offset[2]= (y >> s->chroma_y_shift) * s->uvlinesize;
            for (i = 3; i < AV_NUM_DATA_POINTERS; i++)
                offset[i] = 0;
        }

        emms_c();

        s->avctx->draw_horiz_band(s->avctx, src, offset,
                                  y, s->picture_structure, h);
    }
}

void ff_init_block_index(MpegEncContext *s){ //FIXME maybe rename
    const int linesize   = s->current_picture.f.linesize[0]; //not s->linesize as this would be wrong for field pics
    const int uvlinesize = s->current_picture.f.linesize[1];
    const int mb_size= 4 - s->avctx->lowres;

    s->block_index[0]= s->b8_stride*(s->mb_y*2    ) - 2 + s->mb_x*2;
    s->block_index[1]= s->b8_stride*(s->mb_y*2    ) - 1 + s->mb_x*2;
    s->block_index[2]= s->b8_stride*(s->mb_y*2 + 1) - 2 + s->mb_x*2;
    s->block_index[3]= s->b8_stride*(s->mb_y*2 + 1) - 1 + s->mb_x*2;
    s->block_index[4]= s->mb_stride*(s->mb_y + 1)                + s->b8_stride*s->mb_height*2 + s->mb_x - 1;
    s->block_index[5]= s->mb_stride*(s->mb_y + s->mb_height + 2) + s->b8_stride*s->mb_height*2 + s->mb_x - 1;
    //block_index is not used by mpeg2, so it is not affected by chroma_format

    s->dest[0] = s->current_picture.f.data[0] + ((s->mb_x - 1) <<  mb_size);
    s->dest[1] = s->current_picture.f.data[1] + ((s->mb_x - 1) << (mb_size - s->chroma_x_shift));
    s->dest[2] = s->current_picture.f.data[2] + ((s->mb_x - 1) << (mb_size - s->chroma_x_shift));

    if(!(s->pict_type==AV_PICTURE_TYPE_B && s->avctx->draw_horiz_band && s->picture_structure==PICT_FRAME))
    {
        if(s->picture_structure==PICT_FRAME){
        s->dest[0] += s->mb_y *   linesize << mb_size;
        s->dest[1] += s->mb_y * uvlinesize << (mb_size - s->chroma_y_shift);
        s->dest[2] += s->mb_y * uvlinesize << (mb_size - s->chroma_y_shift);
        }else{
            s->dest[0] += (s->mb_y>>1) *   linesize << mb_size;
            s->dest[1] += (s->mb_y>>1) * uvlinesize << (mb_size - s->chroma_y_shift);
            s->dest[2] += (s->mb_y>>1) * uvlinesize << (mb_size - s->chroma_y_shift);
            av_assert1((s->mb_y&1) == (s->picture_structure == PICT_BOTTOM_FIELD));
        }
    }
}

void ff_mpeg_flush(AVCodecContext *avctx){
    int i;
    MpegEncContext *s = avctx->priv_data;

    if(s==NULL || s->picture==NULL)
        return;

    for(i=0; i<s->picture_count; i++){
       if (s->picture[i].f.data[0] &&
           (s->picture[i].f.type == FF_BUFFER_TYPE_INTERNAL ||
            s->picture[i].f.type == FF_BUFFER_TYPE_USER))
        free_frame_buffer(s, &s->picture[i]);
    }
    s->current_picture_ptr = s->last_picture_ptr = s->next_picture_ptr = NULL;

    s->mb_x= s->mb_y= 0;
    s->closed_gop= 0;

    s->parse_context.state= -1;
    s->parse_context.frame_start_found= 0;
    s->parse_context.overread= 0;
    s->parse_context.overread_index= 0;
    s->parse_context.index= 0;
    s->parse_context.last_index= 0;
    s->bitstream_buffer_size=0;
    s->pp_time=0;
}

static void dct_unquantize_mpeg1_intra_c(MpegEncContext *s,
                                   DCTELEM *block, int n, int qscale)
{
    int i, level, nCoeffs;
    const uint16_t *quant_matrix;

    nCoeffs= s->block_last_index[n];

    block[0] *= n < 4 ? s->y_dc_scale : s->c_dc_scale;
    /* XXX: only mpeg1 */
    quant_matrix = s->intra_matrix;
    for(i=1;i<=nCoeffs;i++) {
        int j= s->intra_scantable.permutated[i];
        level = block[j];
        if (level) {
            if (level < 0) {
                level = -level;
                level = (int)(level * qscale * quant_matrix[j]) >> 3;
                level = (level - 1) | 1;
                level = -level;
            } else {
                level = (int)(level * qscale * quant_matrix[j]) >> 3;
                level = (level - 1) | 1;
            }
            block[j] = level;
        }
    }
}

static void dct_unquantize_mpeg1_inter_c(MpegEncContext *s,
                                   DCTELEM *block, int n, int qscale)
{
    int i, level, nCoeffs;
    const uint16_t *quant_matrix;

    nCoeffs= s->block_last_index[n];

    quant_matrix = s->inter_matrix;
    for(i=0; i<=nCoeffs; i++) {
        int j= s->intra_scantable.permutated[i];
        level = block[j];
        if (level) {
            if (level < 0) {
                level = -level;
                level = (((level << 1) + 1) * qscale *
                         ((int) (quant_matrix[j]))) >> 4;
                level = (level - 1) | 1;
                level = -level;
            } else {
                level = (((level << 1) + 1) * qscale *
                         ((int) (quant_matrix[j]))) >> 4;
                level = (level - 1) | 1;
            }
            block[j] = level;
        }
    }
}

static void dct_unquantize_mpeg2_intra_c(MpegEncContext *s,
                                   DCTELEM *block, int n, int qscale)
{
    int i, level, nCoeffs;
    const uint16_t *quant_matrix;

    if(s->alternate_scan) nCoeffs= 63;
    else nCoeffs= s->block_last_index[n];

    block[0] *= n < 4 ? s->y_dc_scale : s->c_dc_scale;
    quant_matrix = s->intra_matrix;
    for(i=1;i<=nCoeffs;i++) {
        int j= s->intra_scantable.permutated[i];
        level = block[j];
        if (level) {
            if (level < 0) {
                level = -level;
                level = (int)(level * qscale * quant_matrix[j]) >> 3;
                level = -level;
            } else {
                level = (int)(level * qscale * quant_matrix[j]) >> 3;
            }
            block[j] = level;
        }
    }
}

static void dct_unquantize_mpeg2_intra_bitexact(MpegEncContext *s,
                                   DCTELEM *block, int n, int qscale)
{
    int i, level, nCoeffs;
    const uint16_t *quant_matrix;
    int sum=-1;

    if(s->alternate_scan) nCoeffs= 63;
    else nCoeffs= s->block_last_index[n];

    block[0] *= n < 4 ? s->y_dc_scale : s->c_dc_scale;
    sum += block[0];
    quant_matrix = s->intra_matrix;
    for(i=1;i<=nCoeffs;i++) {
        int j= s->intra_scantable.permutated[i];
        level = block[j];
        if (level) {
            if (level < 0) {
                level = -level;
                level = (int)(level * qscale * quant_matrix[j]) >> 3;
                level = -level;
            } else {
                level = (int)(level * qscale * quant_matrix[j]) >> 3;
            }
            block[j] = level;
            sum+=level;
        }
    }
    block[63]^=sum&1;
}

static void dct_unquantize_mpeg2_inter_c(MpegEncContext *s,
                                   DCTELEM *block, int n, int qscale)
{
    int i, level, nCoeffs;
    const uint16_t *quant_matrix;
    int sum=-1;

    if(s->alternate_scan) nCoeffs= 63;
    else nCoeffs= s->block_last_index[n];

    quant_matrix = s->inter_matrix;
    for(i=0; i<=nCoeffs; i++) {
        int j= s->intra_scantable.permutated[i];
        level = block[j];
        if (level) {
            if (level < 0) {
                level = -level;
                level = (((level << 1) + 1) * qscale *
                         ((int) (quant_matrix[j]))) >> 4;
                level = -level;
            } else {
                level = (((level << 1) + 1) * qscale *
                         ((int) (quant_matrix[j]))) >> 4;
            }
            block[j] = level;
            sum+=level;
        }
    }
    block[63]^=sum&1;
}

static void dct_unquantize_h263_intra_c(MpegEncContext *s,
                                  DCTELEM *block, int n, int qscale)
{
    int i, level, qmul, qadd;
    int nCoeffs;

    assert(s->block_last_index[n]>=0);

    qmul = qscale << 1;

    if (!s->h263_aic) {
        block[0] *= n < 4 ? s->y_dc_scale : s->c_dc_scale;
        qadd = (qscale - 1) | 1;
    }else{
        qadd = 0;
    }
    if(s->ac_pred)
        nCoeffs=63;
    else
        nCoeffs= s->inter_scantable.raster_end[ s->block_last_index[n] ];

    for(i=1; i<=nCoeffs; i++) {
        level = block[i];
        if (level) {
            if (level < 0) {
                level = level * qmul - qadd;
            } else {
                level = level * qmul + qadd;
            }
            block[i] = level;
        }
    }
}

static void dct_unquantize_h263_inter_c(MpegEncContext *s,
                                  DCTELEM *block, int n, int qscale)
{
    int i, level, qmul, qadd;
    int nCoeffs;

    assert(s->block_last_index[n]>=0);

    qadd = (qscale - 1) | 1;
    qmul = qscale << 1;

    nCoeffs= s->inter_scantable.raster_end[ s->block_last_index[n] ];

    for(i=0; i<=nCoeffs; i++) {
        level = block[i];
        if (level) {
            if (level < 0) {
                level = level * qmul - qadd;
            } else {
                level = level * qmul + qadd;
            }
            block[i] = level;
        }
    }
}

/**
 * set qscale and update qscale dependent variables.
 */
void ff_set_qscale(MpegEncContext * s, int qscale)
{
    if (qscale < 1)
        qscale = 1;
    else if (qscale > 31)
        qscale = 31;

    s->qscale = qscale;
    s->chroma_qscale= s->chroma_qscale_table[qscale];

    s->y_dc_scale= s->y_dc_scale_table[ qscale ];
    s->c_dc_scale= s->c_dc_scale_table[ s->chroma_qscale ];
}

void ff_MPV_report_decode_progress(MpegEncContext *s)
{
    if (s->pict_type != AV_PICTURE_TYPE_B && !s->partitioned_frame && !s->error_occurred)
        ff_thread_report_progress(&s->current_picture_ptr->f, s->mb_y, 0);
}<|MERGE_RESOLUTION|>--- conflicted
+++ resolved
@@ -688,44 +688,32 @@
     c_size  = s->mb_stride * (s->mb_height + 1);
     yc_size = y_size + 2   * c_size;
 
-    FF_ALLOCZ_OR_GOTO(s->avctx, s->mb_index2xy, (s->mb_num + 1) * sizeof(int),
-                      fail); // error ressilience code looks cleaner with this
+    FF_ALLOCZ_OR_GOTO(s->avctx, s->mb_index2xy, (s->mb_num + 1) * sizeof(int), fail); // error ressilience code looks cleaner with this
     for (y = 0; y < s->mb_height; y++)
         for (x = 0; x < s->mb_width; x++)
             s->mb_index2xy[x + y * s->mb_width] = x + y * s->mb_stride;
 
-    s->mb_index2xy[s->mb_height * s->mb_width] =
-        (s->mb_height - 1) * s->mb_stride + s->mb_width; // FIXME really needed?
+    s->mb_index2xy[s->mb_height * s->mb_width] = (s->mb_height - 1) * s->mb_stride + s->mb_width; // FIXME really needed?
 
     if (s->encoding) {
         /* Allocate MV tables */
-        FF_ALLOCZ_OR_GOTO(s->avctx, s->p_mv_table_base,
-                          mv_table_size * 2 * sizeof(int16_t), fail);
-        FF_ALLOCZ_OR_GOTO(s->avctx, s->b_forw_mv_table_base,
-                          mv_table_size * 2 * sizeof(int16_t), fail);
-        FF_ALLOCZ_OR_GOTO(s->avctx, s->b_back_mv_table_base,
-                          mv_table_size * 2 * sizeof(int16_t), fail);
-        FF_ALLOCZ_OR_GOTO(s->avctx, s->b_bidir_forw_mv_table_base,
-                          mv_table_size * 2 * sizeof(int16_t), fail);
-        FF_ALLOCZ_OR_GOTO(s->avctx, s->b_bidir_back_mv_table_base,
-                          mv_table_size * 2 * sizeof(int16_t), fail);
-        FF_ALLOCZ_OR_GOTO(s->avctx, s->b_direct_mv_table_base,
-                          mv_table_size * 2 * sizeof(int16_t), fail);
+        FF_ALLOCZ_OR_GOTO(s->avctx, s->p_mv_table_base,                 mv_table_size * 2 * sizeof(int16_t), fail)
+        FF_ALLOCZ_OR_GOTO(s->avctx, s->b_forw_mv_table_base,            mv_table_size * 2 * sizeof(int16_t), fail)
+        FF_ALLOCZ_OR_GOTO(s->avctx, s->b_back_mv_table_base,            mv_table_size * 2 * sizeof(int16_t), fail)
+        FF_ALLOCZ_OR_GOTO(s->avctx, s->b_bidir_forw_mv_table_base,      mv_table_size * 2 * sizeof(int16_t), fail)
+        FF_ALLOCZ_OR_GOTO(s->avctx, s->b_bidir_back_mv_table_base,      mv_table_size * 2 * sizeof(int16_t), fail)
+        FF_ALLOCZ_OR_GOTO(s->avctx, s->b_direct_mv_table_base,          mv_table_size * 2 * sizeof(int16_t), fail)
         s->p_mv_table            = s->p_mv_table_base + s->mb_stride + 1;
         s->b_forw_mv_table       = s->b_forw_mv_table_base + s->mb_stride + 1;
         s->b_back_mv_table       = s->b_back_mv_table_base + s->mb_stride + 1;
-        s->b_bidir_forw_mv_table = s->b_bidir_forw_mv_table_base +
-                                   s->mb_stride + 1;
-        s->b_bidir_back_mv_table = s->b_bidir_back_mv_table_base +
-                                   s->mb_stride + 1;
+        s->b_bidir_forw_mv_table = s->b_bidir_forw_mv_table_base + s->mb_stride + 1;
+        s->b_bidir_back_mv_table = s->b_bidir_back_mv_table_base + s->mb_stride + 1;
         s->b_direct_mv_table     = s->b_direct_mv_table_base + s->mb_stride + 1;
 
         /* Allocate MB type table */
-        FF_ALLOCZ_OR_GOTO(s->avctx, s->mb_type, mb_array_size *
-                          sizeof(uint16_t), fail); // needed for encoding
-
-        FF_ALLOCZ_OR_GOTO(s->avctx, s->lambda_table, mb_array_size *
-                          sizeof(int), fail);
+        FF_ALLOCZ_OR_GOTO(s->avctx, s->mb_type, mb_array_size * sizeof(uint16_t), fail) // needed for encoding
+
+        FF_ALLOCZ_OR_GOTO(s->avctx, s->lambda_table, mb_array_size * sizeof(int), fail)
 
         FF_ALLOC_OR_GOTO(s->avctx, s->cplx_tab,
                          mb_array_size * sizeof(float), fail);
@@ -739,8 +727,7 @@
     FF_ALLOCZ_OR_GOTO(s->avctx, s->error_status_table,
                       mb_array_size * sizeof(uint8_t), fail);
 
-    if (s->codec_id == AV_CODEC_ID_MPEG4 ||
-        (s->flags & CODEC_FLAG_INTERLACED_ME)) {
+    if (s->codec_id == AV_CODEC_ID_MPEG4 || (s->flags & CODEC_FLAG_INTERLACED_ME)) {
         /* interlaced direct mode decoding tables */
         for (i = 0; i < 2; i++) {
             int j, k;
@@ -753,15 +740,11 @@
                     s->b_field_mv_table[i][j][k] = s->b_field_mv_table_base[i][j][k] +
                                                    s->mb_stride + 1;
                 }
-                FF_ALLOCZ_OR_GOTO(s->avctx, s->b_field_select_table [i][j],
-                                  mb_array_size * 2 * sizeof(uint8_t), fail);
-                FF_ALLOCZ_OR_GOTO(s->avctx, s->p_field_mv_table_base[i][j],
-                                  mv_table_size * 2 * sizeof(int16_t), fail);
-                s->p_field_mv_table[i][j] = s->p_field_mv_table_base[i][j]
-                                            + s->mb_stride + 1;
-            }
-            FF_ALLOCZ_OR_GOTO(s->avctx, s->p_field_select_table[i],
-                              mb_array_size * 2 * sizeof(uint8_t), fail);
+                FF_ALLOCZ_OR_GOTO(s->avctx, s->b_field_select_table [i][j], mb_array_size * 2 * sizeof(uint8_t), fail)
+                FF_ALLOCZ_OR_GOTO(s->avctx, s->p_field_mv_table_base[i][j], mv_table_size * 2 * sizeof(int16_t), fail)
+                s->p_field_mv_table[i][j] = s->p_field_mv_table_base[i][j] + s->mb_stride + 1;
+            }
+            FF_ALLOCZ_OR_GOTO(s->avctx, s->p_field_select_table[i], mb_array_size * 2 * sizeof(uint8_t), fail)
         }
     }
     if (s->out_format == FMT_H263) {
@@ -770,17 +753,14 @@
         s->coded_block = s->coded_block_base + s->b8_stride + 1;
 
         /* cbp, ac_pred, pred_dir */
-        FF_ALLOCZ_OR_GOTO(s->avctx, s->cbp_table,
-                          mb_array_size * sizeof(uint8_t), fail);
-        FF_ALLOCZ_OR_GOTO(s->avctx, s->pred_dir_table,
-                          mb_array_size * sizeof(uint8_t), fail);
+        FF_ALLOCZ_OR_GOTO(s->avctx, s->cbp_table     , mb_array_size * sizeof(uint8_t), fail);
+        FF_ALLOCZ_OR_GOTO(s->avctx, s->pred_dir_table, mb_array_size * sizeof(uint8_t), fail);
     }
 
     if (s->h263_pred || s->h263_plus || !s->encoding) {
         /* dc values */
         // MN: we need these for  error resilience of intra-frames
-        FF_ALLOCZ_OR_GOTO(s->avctx, s->dc_val_base,
-                          yc_size * sizeof(int16_t), fail);
+        FF_ALLOCZ_OR_GOTO(s->avctx, s->dc_val_base, yc_size * sizeof(int16_t), fail);
         s->dc_val[0] = s->dc_val_base + s->b8_stride + 1;
         s->dc_val[1] = s->dc_val_base + y_size + s->mb_stride + 1;
         s->dc_val[2] = s->dc_val[1] + c_size;
@@ -795,16 +775,6 @@
     /* init macroblock skip table */
     FF_ALLOCZ_OR_GOTO(s->avctx, s->mbskip_table, mb_array_size + 2, fail);
     // Note the + 1 is for  a quicker mpeg4 slice_end detection
-
-    if ((s->avctx->debug & (FF_DEBUG_VIS_QP | FF_DEBUG_VIS_MB_TYPE)) ||
-        s->avctx->debug_mv) {
-        s->visualization_buffer[0] = av_malloc((s->mb_width * 16 +
-                    2 * EDGE_WIDTH) * s->mb_height * 16 + 2 * EDGE_WIDTH);
-        s->visualization_buffer[1] = av_malloc((s->mb_width * 16 +
-                    2 * EDGE_WIDTH) * s->mb_height * 16 + 2 * EDGE_WIDTH);
-        s->visualization_buffer[2] = av_malloc((s->mb_width * 16 +
-                    2 * EDGE_WIDTH) * s->mb_height * 16 + 2 * EDGE_WIDTH);
-    }
 
     return 0;
 fail:
@@ -856,127 +826,36 @@
     s->flags  = s->avctx->flags;
     s->flags2 = s->avctx->flags2;
 
-<<<<<<< HEAD
-    s->mb_width   = (s->width + 15) / 16;
-    s->mb_stride  = s->mb_width + 1;
-    s->b8_stride  = s->mb_width * 2 + 1;
-    s->b4_stride  = s->mb_width * 4 + 1;
-    mb_array_size = s->mb_height * s->mb_stride;
-    mv_table_size = (s->mb_height + 2) * s->mb_stride + 1;
-
-=======
-    if (s->width && s->height) {
->>>>>>> 1b3439b3
         /* set chroma shifts */
         avcodec_get_chroma_sub_sample(s->avctx->pix_fmt, &s->chroma_x_shift,
                                       &s->chroma_y_shift);
 
-<<<<<<< HEAD
-    /* set default edge pos, will be overridden in decode_header if needed */
-    s->h_edge_pos = s->mb_width * 16;
-    s->v_edge_pos = s->mb_height * 16;
-
-    s->mb_num = s->mb_width * s->mb_height;
-
-    s->block_wrap[0] =
-    s->block_wrap[1] =
-    s->block_wrap[2] =
-    s->block_wrap[3] = s->b8_stride;
-    s->block_wrap[4] =
-    s->block_wrap[5] = s->mb_stride;
-
-    y_size = s->b8_stride * (2 * s->mb_height + 1);
-    c_size = s->mb_stride * (s->mb_height + 1);
-    yc_size = y_size + 2 * c_size;
-
     /* convert fourcc to upper case */
     s->codec_tag        = avpriv_toupper4(s->avctx->codec_tag);
     s->stream_codec_tag = avpriv_toupper4(s->avctx->stream_codec_tag);
-=======
-        /* convert fourcc to upper case */
-        s->codec_tag          = avpriv_toupper4(s->avctx->codec_tag);
->>>>>>> 1b3439b3
 
     s->avctx->coded_frame = &s->current_picture.f;
 
-    FF_ALLOCZ_OR_GOTO(s->avctx, s->mb_index2xy, (s->mb_num + 1) * sizeof(int), fail); // error ressilience code looks cleaner with this
-    for (y = 0; y < s->mb_height; y++)
-        for (x = 0; x < s->mb_width; x++)
-            s->mb_index2xy[x + y * s->mb_width] = x + y * s->mb_stride;
-
-<<<<<<< HEAD
-    s->mb_index2xy[s->mb_height * s->mb_width] = (s->mb_height - 1) * s->mb_stride + s->mb_width; // FIXME really needed?
-
     if (s->encoding) {
-        /* Allocate MV tables */
-        FF_ALLOCZ_OR_GOTO(s->avctx, s->p_mv_table_base            , mv_table_size * 2 * sizeof(int16_t), fail)
-        FF_ALLOCZ_OR_GOTO(s->avctx, s->b_forw_mv_table_base       , mv_table_size * 2 * sizeof(int16_t), fail)
-        FF_ALLOCZ_OR_GOTO(s->avctx, s->b_back_mv_table_base       , mv_table_size * 2 * sizeof(int16_t), fail)
-        FF_ALLOCZ_OR_GOTO(s->avctx, s->b_bidir_forw_mv_table_base , mv_table_size * 2 * sizeof(int16_t), fail)
-        FF_ALLOCZ_OR_GOTO(s->avctx, s->b_bidir_back_mv_table_base , mv_table_size * 2 * sizeof(int16_t), fail)
-        FF_ALLOCZ_OR_GOTO(s->avctx, s->b_direct_mv_table_base     , mv_table_size * 2 * sizeof(int16_t), fail)
-        s->p_mv_table           = s->p_mv_table_base            + s->mb_stride + 1;
-        s->b_forw_mv_table      = s->b_forw_mv_table_base       + s->mb_stride + 1;
-        s->b_back_mv_table      = s->b_back_mv_table_base       + s->mb_stride + 1;
-        s->b_bidir_forw_mv_table= s->b_bidir_forw_mv_table_base + s->mb_stride + 1;
-        s->b_bidir_back_mv_table= s->b_bidir_back_mv_table_base + s->mb_stride + 1;
-        s->b_direct_mv_table    = s->b_direct_mv_table_base     + s->mb_stride + 1;
-
-        if(s->msmpeg4_version){
-            FF_ALLOCZ_OR_GOTO(s->avctx, s->ac_stats, 2*2*(MAX_LEVEL+1)*(MAX_RUN+1)*2*sizeof(int), fail);
+        if (s->msmpeg4_version) {
+            FF_ALLOCZ_OR_GOTO(s->avctx, s->ac_stats,
+                                2 * 2 * (MAX_LEVEL + 1) *
+                                (MAX_RUN + 1) * 2 * sizeof(int), fail);
         }
         FF_ALLOCZ_OR_GOTO(s->avctx, s->avctx->stats_out, 256, fail);
 
-        /* Allocate MB type table */
-        FF_ALLOCZ_OR_GOTO(s->avctx, s->mb_type  , mb_array_size * sizeof(uint16_t), fail) //needed for encoding
-
-        FF_ALLOCZ_OR_GOTO(s->avctx, s->lambda_table, mb_array_size * sizeof(int), fail)
-
-        FF_ALLOCZ_OR_GOTO(s->avctx, s->q_intra_matrix         , 64*32   * sizeof(int), fail)
-        FF_ALLOCZ_OR_GOTO(s->avctx, s->q_chroma_intra_matrix  , 64*32   * sizeof(int), fail)
-        FF_ALLOCZ_OR_GOTO(s->avctx, s->q_inter_matrix         , 64*32   * sizeof(int), fail)
-        FF_ALLOCZ_OR_GOTO(s->avctx, s->q_intra_matrix16       , 64*32*2 * sizeof(uint16_t), fail)
-        FF_ALLOCZ_OR_GOTO(s->avctx, s->q_chroma_intra_matrix16, 64*32*2 * sizeof(uint16_t), fail)
-        FF_ALLOCZ_OR_GOTO(s->avctx, s->q_inter_matrix16       , 64*32*2 * sizeof(uint16_t), fail)
-        FF_ALLOCZ_OR_GOTO(s->avctx, s->input_picture, MAX_PICTURE_COUNT * sizeof(Picture*), fail)
-        FF_ALLOCZ_OR_GOTO(s->avctx, s->reordered_input_picture, MAX_PICTURE_COUNT * sizeof(Picture*), fail)
-
-        if(s->avctx->noise_reduction){
-            FF_ALLOCZ_OR_GOTO(s->avctx, s->dct_offset, 2 * 64 * sizeof(uint16_t), fail)
-        }
-
-            FF_ALLOC_OR_GOTO(s->avctx, s->cplx_tab,
-                             mb_array_size * sizeof(float), fail);
-            FF_ALLOC_OR_GOTO(s->avctx, s->bits_tab,
-                             mb_array_size * sizeof(float), fail);
-=======
-        if (s->encoding) {
-            if (s->msmpeg4_version) {
-                FF_ALLOCZ_OR_GOTO(s->avctx, s->ac_stats,
-                                  2 * 2 * (MAX_LEVEL + 1) *
-                                  (MAX_RUN + 1) * 2 * sizeof(int), fail);
-            }
-            FF_ALLOCZ_OR_GOTO(s->avctx, s->avctx->stats_out, 256, fail);
-
-            FF_ALLOCZ_OR_GOTO(s->avctx, s->q_intra_matrix,
-                              64 * 32   * sizeof(int), fail);
-            FF_ALLOCZ_OR_GOTO(s->avctx, s->q_inter_matrix,
-                              64 * 32   * sizeof(int), fail);
-            FF_ALLOCZ_OR_GOTO(s->avctx, s->q_intra_matrix16,
-                              64 * 32 * 2 * sizeof(uint16_t), fail);
-            FF_ALLOCZ_OR_GOTO(s->avctx, s->q_inter_matrix16,
-                              64 * 32 * 2 * sizeof(uint16_t), fail);
-            FF_ALLOCZ_OR_GOTO(s->avctx, s->input_picture,
-                              MAX_PICTURE_COUNT * sizeof(Picture *), fail);
-            FF_ALLOCZ_OR_GOTO(s->avctx, s->reordered_input_picture,
-                              MAX_PICTURE_COUNT * sizeof(Picture *), fail);
-
-            if (s->avctx->noise_reduction) {
-                FF_ALLOCZ_OR_GOTO(s->avctx, s->dct_offset,
-                                  2 * 64 * sizeof(uint16_t), fail);
-            }
-        }
->>>>>>> 1b3439b3
+        FF_ALLOCZ_OR_GOTO(s->avctx, s->q_intra_matrix,          64 * 32   * sizeof(int), fail)
+        FF_ALLOCZ_OR_GOTO(s->avctx, s->q_chroma_intra_matrix,   64 * 32   * sizeof(int), fail)
+        FF_ALLOCZ_OR_GOTO(s->avctx, s->q_inter_matrix,          64 * 32   * sizeof(int), fail)
+        FF_ALLOCZ_OR_GOTO(s->avctx, s->q_intra_matrix16,        64 * 32 * 2 * sizeof(uint16_t), fail)
+        FF_ALLOCZ_OR_GOTO(s->avctx, s->q_chroma_intra_matrix16, 64 * 32 * 2 * sizeof(uint16_t), fail)
+        FF_ALLOCZ_OR_GOTO(s->avctx, s->q_inter_matrix16,        64 * 32 * 2 * sizeof(uint16_t), fail)
+        FF_ALLOCZ_OR_GOTO(s->avctx, s->input_picture,           MAX_PICTURE_COUNT * sizeof(Picture *), fail)
+        FF_ALLOCZ_OR_GOTO(s->avctx, s->reordered_input_picture, MAX_PICTURE_COUNT * sizeof(Picture *), fail)
+
+        if (s->avctx->noise_reduction) {
+            FF_ALLOCZ_OR_GOTO(s->avctx, s->dct_offset, 2 * 64 * sizeof(uint16_t), fail);
+        }
     }
 
     s->picture_count = MAX_PICTURE_COUNT * FFMAX(1, s->avctx->thread_count);
@@ -986,66 +865,10 @@
         avcodec_get_frame_defaults(&s->picture[i].f);
     }
 
-<<<<<<< HEAD
-        FF_ALLOC_OR_GOTO(s->avctx, s->er_temp_buffer,
-                         mb_array_size * sizeof(uint8_t), fail);
-        FF_ALLOCZ_OR_GOTO(s->avctx, s->error_status_table,
-                          mb_array_size * sizeof(uint8_t), fail);
-
-        if(s->codec_id==AV_CODEC_ID_MPEG4 || (s->flags & CODEC_FLAG_INTERLACED_ME)){
-            /* interlaced direct mode decoding tables */
-            for (i = 0; i < 2; i++) {
-                int j, k;
-                for (j = 0; j < 2; j++) {
-                    for (k = 0; k < 2; k++) {
-                        FF_ALLOCZ_OR_GOTO(s->avctx, s->b_field_mv_table_base[i][j][k],  mv_table_size * 2 * sizeof(int16_t), fail)
-                        s->b_field_mv_table[i][j][k] = s->b_field_mv_table_base[i][j][k] + s->mb_stride + 1;
-                    }
-                    FF_ALLOCZ_OR_GOTO(s->avctx, s->b_field_select_table [i][j], mb_array_size * 2 * sizeof(uint8_t), fail)
-                    FF_ALLOCZ_OR_GOTO(s->avctx, s->p_field_mv_table_base[i][j], mv_table_size * 2 * sizeof(int16_t), fail)
-                    s->p_field_mv_table[i][j] = s->p_field_mv_table_base[i][j] + s->mb_stride + 1;
-                }
-                FF_ALLOCZ_OR_GOTO(s->avctx, s->p_field_select_table[i], mb_array_size * 2 * sizeof(uint8_t), fail)
-            }
-        }
-        if (s->out_format == FMT_H263) {
-            /* cbp values */
-            FF_ALLOCZ_OR_GOTO(s->avctx, s->coded_block_base, y_size, fail);
-            s->coded_block = s->coded_block_base + s->b8_stride + 1;
-
-            /* cbp, ac_pred, pred_dir */
-            FF_ALLOCZ_OR_GOTO(s->avctx, s->cbp_table     , mb_array_size * sizeof(uint8_t), fail);
-            FF_ALLOCZ_OR_GOTO(s->avctx, s->pred_dir_table, mb_array_size * sizeof(uint8_t), fail);
-        }
-
-        if (s->h263_pred || s->h263_plus || !s->encoding) {
-            /* dc values */
-            // MN: we need these for  error resilience of intra-frames
-            FF_ALLOCZ_OR_GOTO(s->avctx, s->dc_val_base, yc_size * sizeof(int16_t), fail);
-            s->dc_val[0] = s->dc_val_base + s->b8_stride + 1;
-            s->dc_val[1] = s->dc_val_base + y_size + s->mb_stride + 1;
-            s->dc_val[2] = s->dc_val[1] + c_size;
-            for (i = 0; i < yc_size; i++)
-                s->dc_val_base[i] = 1024;
-        }
-
-        /* which mb is a intra block */
-        FF_ALLOCZ_OR_GOTO(s->avctx, s->mbintra_table, mb_array_size, fail);
-        memset(s->mbintra_table, 1, mb_array_size);
-
-        /* init macroblock skip table */
-        FF_ALLOCZ_OR_GOTO(s->avctx, s->mbskip_table, mb_array_size + 2, fail);
-        // Note the + 1 is for  a quicker mpeg4 slice_end detection
-
-        s->parse_context.state = -1;
-=======
-    if (s->width && s->height) {
         if ((err = init_context_frame(s)))
             goto fail;
 
         s->parse_context.state = -1;
-    }
->>>>>>> 1b3439b3
 
         s->context_initialized = 1;
         s->thread_context[0]   = s;
@@ -1127,51 +950,49 @@
     av_freep(&s->er_temp_buffer);
     av_freep(&s->mb_index2xy);
     av_freep(&s->lambda_table);
-<<<<<<< HEAD
+
+    av_freep(&s->cplx_tab);
+    av_freep(&s->bits_tab);
+
+    s->linesize = s->uvlinesize = 0;
+
+    for (i = 0; i < 3; i++)
+        av_freep(&s->visualization_buffer[i]);
+
+    if (!(s->avctx->active_thread_type & FF_THREAD_FRAME))
+        avcodec_default_free_buffers(s->avctx);
+
+    return 0;
+}
+
+/* init common structure for both encoder and decoder */
+void ff_MPV_common_end(MpegEncContext *s)
+{
+    int i;
+
+    if (s->slice_context_count > 1) {
+        for (i = 0; i < s->slice_context_count; i++) {
+            free_duplicate_context(s->thread_context[i]);
+        }
+        for (i = 1; i < s->slice_context_count; i++) {
+            av_freep(&s->thread_context[i]);
+        }
+        s->slice_context_count = 1;
+    } else free_duplicate_context(s);
+
+    av_freep(&s->parse_context.buffer);
+    s->parse_context.buffer_size = 0;
+
+    av_freep(&s->bitstream_buffer);
+    s->allocated_bitstream_buffer_size = 0;
+
+    av_freep(&s->avctx->stats_out);
+    av_freep(&s->ac_stats);
+
     if(s->q_chroma_intra_matrix   != s->q_intra_matrix  ) av_freep(&s->q_chroma_intra_matrix);
     if(s->q_chroma_intra_matrix16 != s->q_intra_matrix16) av_freep(&s->q_chroma_intra_matrix16);
     s->q_chroma_intra_matrix=   NULL;
     s->q_chroma_intra_matrix16= NULL;
-=======
-    av_freep(&s->cplx_tab);
-    av_freep(&s->bits_tab);
-
-    s->linesize = s->uvlinesize = 0;
-
-    for (i = 0; i < 3; i++)
-        av_freep(&s->visualization_buffer[i]);
-
-    if (!(s->avctx->active_thread_type & FF_THREAD_FRAME))
-        avcodec_default_free_buffers(s->avctx);
-
-    return 0;
-}
-
-/* init common structure for both encoder and decoder */
-void ff_MPV_common_end(MpegEncContext *s)
-{
-    int i;
-
-    if (s->slice_context_count > 1) {
-        for (i = 0; i < s->slice_context_count; i++) {
-            free_duplicate_context(s->thread_context[i]);
-        }
-        for (i = 1; i < s->slice_context_count; i++) {
-            av_freep(&s->thread_context[i]);
-        }
-        s->slice_context_count = 1;
-    } else free_duplicate_context(s);
-
-    av_freep(&s->parse_context.buffer);
-    s->parse_context.buffer_size = 0;
-
-    av_freep(&s->bitstream_buffer);
-    s->allocated_bitstream_buffer_size = 0;
-
-    av_freep(&s->avctx->stats_out);
-    av_freep(&s->ac_stats);
-
->>>>>>> 1b3439b3
     av_freep(&s->q_intra_matrix);
     av_freep(&s->q_inter_matrix);
     av_freep(&s->q_intra_matrix16);
@@ -1180,14 +1001,15 @@
     av_freep(&s->reordered_input_picture);
     av_freep(&s->dct_offset);
 
-    free_context_frame(s);
-
     if (s->picture && !s->avctx->internal->is_copy) {
         for (i = 0; i < s->picture_count; i++) {
             free_picture(s, &s->picture[i]);
         }
     }
     av_freep(&s->picture);
+
+    free_context_frame(s);
+
     s->context_initialized      = 0;
     s->last_picture_ptr         =
     s->next_picture_ptr         =
