/*
 * Wmapro compatible decoder
 * Copyright (c) 2007 Baptiste Coudurier, Benjamin Larsson, Ulion
 * Copyright (c) 2008 - 2011 Sascha Sommer, Benjamin Larsson
 *
 * This file is part of FFmpeg.
 *
 * FFmpeg is free software; you can redistribute it and/or
 * modify it under the terms of the GNU Lesser General Public
 * License as published by the Free Software Foundation; either
 * version 2.1 of the License, or (at your option) any later version.
 *
 * FFmpeg is distributed in the hope that it will be useful,
 * but WITHOUT ANY WARRANTY; without even the implied warranty of
 * MERCHANTABILITY or FITNESS FOR A PARTICULAR PURPOSE.  See the GNU
 * Lesser General Public License for more details.
 *
 * You should have received a copy of the GNU Lesser General Public
 * License along with FFmpeg; if not, write to the Free Software
 * Foundation, Inc., 51 Franklin Street, Fifth Floor, Boston, MA 02110-1301 USA
 */

/**
 * @file
 * @brief wmapro decoder implementation
 * Wmapro is an MDCT based codec comparable to wma standard or AAC.
 * The decoding therefore consists of the following steps:
 * - bitstream decoding
 * - reconstruction of per-channel data
 * - rescaling and inverse quantization
 * - IMDCT
 * - windowing and overlapp-add
 *
 * The compressed wmapro bitstream is split into individual packets.
 * Every such packet contains one or more wma frames.
 * The compressed frames may have a variable length and frames may
 * cross packet boundaries.
 * Common to all wmapro frames is the number of samples that are stored in
 * a frame.
 * The number of samples and a few other decode flags are stored
 * as extradata that has to be passed to the decoder.
 *
 * The wmapro frames themselves are again split into a variable number of
 * subframes. Every subframe contains the data for 2^N time domain samples
 * where N varies between 7 and 12.
 *
 * Example wmapro bitstream (in samples):
 *
 * ||   packet 0           || packet 1 || packet 2      packets
 * ---------------------------------------------------
 * || frame 0      || frame 1       || frame 2    ||    frames
 * ---------------------------------------------------
 * ||   |      |   ||   |   |   |   ||            ||    subframes of channel 0
 * ---------------------------------------------------
 * ||      |   |   ||   |   |   |   ||            ||    subframes of channel 1
 * ---------------------------------------------------
 *
 * The frame layouts for the individual channels of a wma frame does not need
 * to be the same.
 *
 * However, if the offsets and lengths of several subframes of a frame are the
 * same, the subframes of the channels can be grouped.
 * Every group may then use special coding techniques like M/S stereo coding
 * to improve the compression ratio. These channel transformations do not
 * need to be applied to a whole subframe. Instead, they can also work on
 * individual scale factor bands (see below).
 * The coefficients that carry the audio signal in the frequency domain
 * are transmitted as huffman-coded vectors with 4, 2 and 1 elements.
 * In addition to that, the encoder can switch to a runlevel coding scheme
 * by transmitting subframe_length / 128 zero coefficients.
 *
 * Before the audio signal can be converted to the time domain, the
 * coefficients have to be rescaled and inverse quantized.
 * A subframe is therefore split into several scale factor bands that get
 * scaled individually.
 * Scale factors are submitted for every frame but they might be shared
 * between the subframes of a channel. Scale factors are initially DPCM-coded.
 * Once scale factors are shared, the differences are transmitted as runlevel
 * codes.
 * Every subframe length and offset combination in the frame layout shares a
 * common quantization factor that can be adjusted for every channel by a
 * modifier.
 * After the inverse quantization, the coefficients get processed by an IMDCT.
 * The resulting values are then windowed with a sine window and the first half
 * of the values are added to the second half of the output from the previous
 * subframe in order to reconstruct the output samples.
 */

#include <inttypes.h>

#include "libavutil/float_dsp.h"
#include "libavutil/intfloat.h"
#include "libavutil/intreadwrite.h"
#include "avcodec.h"
#include "internal.h"
#include "get_bits.h"
#include "put_bits.h"
#include "wmaprodata.h"
#include "sinewin.h"
#include "wma.h"
#include "wma_common.h"

/** current decoder limitations */
#define WMAPRO_MAX_CHANNELS    8                             ///< max number of handled channels
#define MAX_SUBFRAMES  32                                    ///< max number of subframes per channel
#define MAX_BANDS      29                                    ///< max number of scale factor bands
#define MAX_FRAMESIZE  32768                                 ///< maximum compressed frame size

#define WMAPRO_BLOCK_MIN_BITS  6                                           ///< log2 of min block size
#define WMAPRO_BLOCK_MAX_BITS 13                                           ///< log2 of max block size
#define WMAPRO_BLOCK_MIN_SIZE (1 << WMAPRO_BLOCK_MIN_BITS)                 ///< minimum block size
#define WMAPRO_BLOCK_MAX_SIZE (1 << WMAPRO_BLOCK_MAX_BITS)                 ///< maximum block size
#define WMAPRO_BLOCK_SIZES    (WMAPRO_BLOCK_MAX_BITS - WMAPRO_BLOCK_MIN_BITS + 1) ///< possible block sizes


#define VLCBITS            9
#define SCALEVLCBITS       8
#define VEC4MAXDEPTH    ((HUFF_VEC4_MAXBITS+VLCBITS-1)/VLCBITS)
#define VEC2MAXDEPTH    ((HUFF_VEC2_MAXBITS+VLCBITS-1)/VLCBITS)
#define VEC1MAXDEPTH    ((HUFF_VEC1_MAXBITS+VLCBITS-1)/VLCBITS)
#define SCALEMAXDEPTH   ((HUFF_SCALE_MAXBITS+SCALEVLCBITS-1)/SCALEVLCBITS)
#define SCALERLMAXDEPTH ((HUFF_SCALE_RL_MAXBITS+VLCBITS-1)/VLCBITS)

static VLC              sf_vlc;           ///< scale factor DPCM vlc
static VLC              sf_rl_vlc;        ///< scale factor run length vlc
static VLC              vec4_vlc;         ///< 4 coefficients per symbol
static VLC              vec2_vlc;         ///< 2 coefficients per symbol
static VLC              vec1_vlc;         ///< 1 coefficient per symbol
static VLC              coef_vlc[2];      ///< coefficient run length vlc codes
static float            sin64[33];        ///< sine table for decorrelation

/**
 * @brief frame specific decoder context for a single channel
 */
typedef struct WMAProChannelCtx {
    int16_t  prev_block_len;                          ///< length of the previous block
    uint8_t  transmit_coefs;
    uint8_t  num_subframes;
    uint16_t subframe_len[MAX_SUBFRAMES];             ///< subframe length in samples
    uint16_t subframe_offset[MAX_SUBFRAMES];          ///< subframe positions in the current frame
    uint8_t  cur_subframe;                            ///< current subframe number
    uint16_t decoded_samples;                         ///< number of already processed samples
    uint8_t  grouped;                                 ///< channel is part of a group
    int      quant_step;                              ///< quantization step for the current subframe
    int8_t   reuse_sf;                                ///< share scale factors between subframes
    int8_t   scale_factor_step;                       ///< scaling step for the current subframe
    int      max_scale_factor;                        ///< maximum scale factor for the current subframe
    int      saved_scale_factors[2][MAX_BANDS];       ///< resampled and (previously) transmitted scale factor values
    int8_t   scale_factor_idx;                        ///< index for the transmitted scale factor values (used for resampling)
    int*     scale_factors;                           ///< pointer to the scale factor values used for decoding
    uint8_t  table_idx;                               ///< index in sf_offsets for the scale factor reference block
    float*   coeffs;                                  ///< pointer to the subframe decode buffer
    uint16_t num_vec_coeffs;                          ///< number of vector coded coefficients
    DECLARE_ALIGNED(32, float, out)[WMAPRO_BLOCK_MAX_SIZE + WMAPRO_BLOCK_MAX_SIZE / 2]; ///< output buffer
} WMAProChannelCtx;

/**
 * @brief channel group for channel transformations
 */
typedef struct WMAProChannelGrp {
    uint8_t num_channels;                                     ///< number of channels in the group
    int8_t  transform;                                        ///< transform on / off
    int8_t  transform_band[MAX_BANDS];                        ///< controls if the transform is enabled for a certain band
    float   decorrelation_matrix[WMAPRO_MAX_CHANNELS*WMAPRO_MAX_CHANNELS];
    float*  channel_data[WMAPRO_MAX_CHANNELS];                ///< transformation coefficients
} WMAProChannelGrp;

/**
 * @brief main decoder context
 */
typedef struct WMAProDecodeCtx {
    /* generic decoder variables */
    AVCodecContext*  avctx;                         ///< codec context for av_log
    AVFloatDSPContext *fdsp;
    uint8_t          frame_data[MAX_FRAMESIZE +
                      FF_INPUT_BUFFER_PADDING_SIZE];///< compressed frame data
    PutBitContext    pb;                            ///< context for filling the frame_data buffer
    FFTContext       mdct_ctx[WMAPRO_BLOCK_SIZES];  ///< MDCT context per block size
    DECLARE_ALIGNED(32, float, tmp)[WMAPRO_BLOCK_MAX_SIZE]; ///< IMDCT output buffer
    const float*     windows[WMAPRO_BLOCK_SIZES];   ///< windows for the different block sizes

    /* frame size dependent frame information (set during initialization) */
    uint32_t         decode_flags;                  ///< used compression features
    uint8_t          len_prefix;                    ///< frame is prefixed with its length
    uint8_t          dynamic_range_compression;     ///< frame contains DRC data
    uint8_t          bits_per_sample;               ///< integer audio sample size for the unscaled IMDCT output (used to scale to [-1.0, 1.0])
    uint16_t         samples_per_frame;             ///< number of samples to output
    uint16_t         log2_frame_size;
    int8_t           lfe_channel;                   ///< lfe channel index
    uint8_t          max_num_subframes;
    uint8_t          subframe_len_bits;             ///< number of bits used for the subframe length
    uint8_t          max_subframe_len_bit;          ///< flag indicating that the subframe is of maximum size when the first subframe length bit is 1
    uint16_t         min_samples_per_subframe;
    int8_t           num_sfb[WMAPRO_BLOCK_SIZES];   ///< scale factor bands per block size
    int16_t          sfb_offsets[WMAPRO_BLOCK_SIZES][MAX_BANDS];                    ///< scale factor band offsets (multiples of 4)
    int8_t           sf_offsets[WMAPRO_BLOCK_SIZES][WMAPRO_BLOCK_SIZES][MAX_BANDS]; ///< scale factor resample matrix
    int16_t          subwoofer_cutoffs[WMAPRO_BLOCK_SIZES]; ///< subwoofer cutoff values

    /* packet decode state */
    GetBitContext    pgb;                           ///< bitstream reader context for the packet
    int              next_packet_start;             ///< start offset of the next wma packet in the demuxer packet
    uint8_t          packet_offset;                 ///< frame offset in the packet
    uint8_t          packet_sequence_number;        ///< current packet number
    int              num_saved_bits;                ///< saved number of bits
    int              frame_offset;                  ///< frame offset in the bit reservoir
    int              subframe_offset;               ///< subframe offset in the bit reservoir
    uint8_t          packet_loss;                   ///< set in case of bitstream error
    uint8_t          packet_done;                   ///< set when a packet is fully decoded

    /* frame decode state */
    uint32_t         frame_num;                     ///< current frame number (not used for decoding)
    GetBitContext    gb;                            ///< bitstream reader context
    int              buf_bit_size;                  ///< buffer size in bits
    uint8_t          drc_gain;                      ///< gain for the DRC tool
    int8_t           skip_frame;                    ///< skip output step
    int8_t           parsed_all_subframes;          ///< all subframes decoded?

    /* subframe/block decode state */
    int16_t          subframe_len;                  ///< current subframe length
    int8_t           channels_for_cur_subframe;     ///< number of channels that contain the subframe
    int8_t           channel_indexes_for_cur_subframe[WMAPRO_MAX_CHANNELS];
    int8_t           num_bands;                     ///< number of scale factor bands
    int8_t           transmit_num_vec_coeffs;       ///< number of vector coded coefficients is part of the bitstream
    int16_t*         cur_sfb_offsets;               ///< sfb offsets for the current block
    uint8_t          table_idx;                     ///< index for the num_sfb, sfb_offsets, sf_offsets and subwoofer_cutoffs tables
    int8_t           esc_len;                       ///< length of escaped coefficients

    uint8_t          num_chgroups;                  ///< number of channel groups
    WMAProChannelGrp chgroup[WMAPRO_MAX_CHANNELS];  ///< channel group information

    WMAProChannelCtx channel[WMAPRO_MAX_CHANNELS];  ///< per channel data
} WMAProDecodeCtx;


/**
 *@brief helper function to print the most important members of the context
 *@param s context
 */
static av_cold void dump_context(WMAProDecodeCtx *s)
{
#define PRINT(a, b)     av_log(s->avctx, AV_LOG_DEBUG, " %s = %d\n", a, b);
#define PRINT_HEX(a, b) av_log(s->avctx, AV_LOG_DEBUG, " %s = %"PRIx32"\n", a, b);

    PRINT("ed sample bit depth", s->bits_per_sample);
    PRINT_HEX("ed decode flags", s->decode_flags);
    PRINT("samples per frame",   s->samples_per_frame);
    PRINT("log2 frame size",     s->log2_frame_size);
    PRINT("max num subframes",   s->max_num_subframes);
    PRINT("len prefix",          s->len_prefix);
    PRINT("num channels",        s->avctx->channels);
}

/**
 *@brief Uninitialize the decoder and free all resources.
 *@param avctx codec context
 *@return 0 on success, < 0 otherwise
 */
static av_cold int decode_end(AVCodecContext *avctx)
{
    WMAProDecodeCtx *s = avctx->priv_data;
    int i;

    av_freep(&s->fdsp);

    for (i = 0; i < WMAPRO_BLOCK_SIZES; i++)
        ff_mdct_end(&s->mdct_ctx[i]);

    return 0;
}

/**
 *@brief Initialize the decoder.
 *@param avctx codec context
 *@return 0 on success, -1 otherwise
 */
static av_cold int decode_init(AVCodecContext *avctx)
{
    WMAProDecodeCtx *s = avctx->priv_data;
    uint8_t *edata_ptr = avctx->extradata;
    unsigned int channel_mask;
    int i, bits;
    int log2_max_num_subframes;
    int num_possible_block_sizes;

    if (!avctx->block_align) {
        av_log(avctx, AV_LOG_ERROR, "block_align is not set\n");
        return AVERROR(EINVAL);
    }

    s->avctx = avctx;
<<<<<<< HEAD
    s->fdsp = avpriv_float_dsp_alloc(avctx->flags & CODEC_FLAG_BITEXACT);
    if (!s->fdsp)
        return AVERROR(ENOMEM);
=======
    avpriv_float_dsp_init(&s->fdsp, avctx->flags & AV_CODEC_FLAG_BITEXACT);
>>>>>>> 7c6eb0a1

    init_put_bits(&s->pb, s->frame_data, MAX_FRAMESIZE);

    avctx->sample_fmt = AV_SAMPLE_FMT_FLTP;

    if (avctx->extradata_size >= 18) {
        s->decode_flags    = AV_RL16(edata_ptr+14);
        channel_mask       = AV_RL32(edata_ptr+2);
        s->bits_per_sample = AV_RL16(edata_ptr);
        /** dump the extradata */
        for (i = 0; i < avctx->extradata_size; i++)
            ff_dlog(avctx, "[%x] ", avctx->extradata[i]);
        ff_dlog(avctx, "\n");

    } else {
        avpriv_request_sample(avctx, "Unknown extradata size");
        return AVERROR_PATCHWELCOME;
    }

    /** generic init */
    s->log2_frame_size = av_log2(avctx->block_align) + 4;
    if (s->log2_frame_size > 25) {
        avpriv_request_sample(avctx, "Large block align");
        return AVERROR_PATCHWELCOME;
    }

    /** frame info */
    s->skip_frame  = 1; /* skip first frame */
    s->packet_loss = 1;
    s->len_prefix  = (s->decode_flags & 0x40);

    /** get frame len */
    bits = ff_wma_get_frame_len_bits(avctx->sample_rate, 3, s->decode_flags);
    if (bits > WMAPRO_BLOCK_MAX_BITS) {
        avpriv_request_sample(avctx, "14-bit block sizes");
        return AVERROR_PATCHWELCOME;
    }
    s->samples_per_frame = 1 << bits;

    /** subframe info */
    log2_max_num_subframes       = ((s->decode_flags & 0x38) >> 3);
    s->max_num_subframes         = 1 << log2_max_num_subframes;
    if (s->max_num_subframes == 16 || s->max_num_subframes == 4)
        s->max_subframe_len_bit = 1;
    s->subframe_len_bits = av_log2(log2_max_num_subframes) + 1;

    num_possible_block_sizes     = log2_max_num_subframes + 1;
    s->min_samples_per_subframe  = s->samples_per_frame / s->max_num_subframes;
    s->dynamic_range_compression = (s->decode_flags & 0x80);

    if (s->max_num_subframes > MAX_SUBFRAMES) {
        av_log(avctx, AV_LOG_ERROR, "invalid number of subframes %"PRId8"\n",
               s->max_num_subframes);
        return AVERROR_INVALIDDATA;
    }

    if (s->min_samples_per_subframe < WMAPRO_BLOCK_MIN_SIZE) {
        av_log(avctx, AV_LOG_ERROR, "min_samples_per_subframe of %d too small\n",
               s->min_samples_per_subframe);
        return AVERROR_INVALIDDATA;
    }

    if (s->avctx->sample_rate <= 0) {
        av_log(avctx, AV_LOG_ERROR, "invalid sample rate\n");
        return AVERROR_INVALIDDATA;
    }

    if (avctx->channels < 0) {
        av_log(avctx, AV_LOG_ERROR, "invalid number of channels %d\n",
               avctx->channels);
        return AVERROR_INVALIDDATA;
    } else if (avctx->channels > WMAPRO_MAX_CHANNELS) {
        avpriv_request_sample(avctx,
                              "More than %d channels", WMAPRO_MAX_CHANNELS);
        return AVERROR_PATCHWELCOME;
    }

    /** init previous block len */
    for (i = 0; i < avctx->channels; i++)
        s->channel[i].prev_block_len = s->samples_per_frame;

    /** extract lfe channel position */
    s->lfe_channel = -1;

    if (channel_mask & 8) {
        unsigned int mask;
        for (mask = 1; mask < 16; mask <<= 1) {
            if (channel_mask & mask)
                ++s->lfe_channel;
        }
    }

    INIT_VLC_STATIC(&sf_vlc, SCALEVLCBITS, HUFF_SCALE_SIZE,
                    scale_huffbits, 1, 1,
                    scale_huffcodes, 2, 2, 616);

    INIT_VLC_STATIC(&sf_rl_vlc, VLCBITS, HUFF_SCALE_RL_SIZE,
                    scale_rl_huffbits, 1, 1,
                    scale_rl_huffcodes, 4, 4, 1406);

    INIT_VLC_STATIC(&coef_vlc[0], VLCBITS, HUFF_COEF0_SIZE,
                    coef0_huffbits, 1, 1,
                    coef0_huffcodes, 4, 4, 2108);

    INIT_VLC_STATIC(&coef_vlc[1], VLCBITS, HUFF_COEF1_SIZE,
                    coef1_huffbits, 1, 1,
                    coef1_huffcodes, 4, 4, 3912);

    INIT_VLC_STATIC(&vec4_vlc, VLCBITS, HUFF_VEC4_SIZE,
                    vec4_huffbits, 1, 1,
                    vec4_huffcodes, 2, 2, 604);

    INIT_VLC_STATIC(&vec2_vlc, VLCBITS, HUFF_VEC2_SIZE,
                    vec2_huffbits, 1, 1,
                    vec2_huffcodes, 2, 2, 562);

    INIT_VLC_STATIC(&vec1_vlc, VLCBITS, HUFF_VEC1_SIZE,
                    vec1_huffbits, 1, 1,
                    vec1_huffcodes, 2, 2, 562);

    /** calculate number of scale factor bands and their offsets
        for every possible block size */
    for (i = 0; i < num_possible_block_sizes; i++) {
        int subframe_len = s->samples_per_frame >> i;
        int x;
        int band = 1;

        s->sfb_offsets[i][0] = 0;

        for (x = 0; x < MAX_BANDS-1 && s->sfb_offsets[i][band - 1] < subframe_len; x++) {
            int offset = (subframe_len * 2 * critical_freq[x])
                          / s->avctx->sample_rate + 2;
            offset &= ~3;
            if (offset > s->sfb_offsets[i][band - 1])
                s->sfb_offsets[i][band++] = offset;

            if (offset >= subframe_len)
                break;
        }
        s->sfb_offsets[i][band - 1] = subframe_len;
        s->num_sfb[i]               = band - 1;
        if (s->num_sfb[i] <= 0) {
            av_log(avctx, AV_LOG_ERROR, "num_sfb invalid\n");
            return AVERROR_INVALIDDATA;
        }
    }


    /** Scale factors can be shared between blocks of different size
        as every block has a different scale factor band layout.
        The matrix sf_offsets is needed to find the correct scale factor.
     */

    for (i = 0; i < num_possible_block_sizes; i++) {
        int b;
        for (b = 0; b < s->num_sfb[i]; b++) {
            int x;
            int offset = ((s->sfb_offsets[i][b]
                           + s->sfb_offsets[i][b + 1] - 1) << i) >> 1;
            for (x = 0; x < num_possible_block_sizes; x++) {
                int v = 0;
                while (s->sfb_offsets[x][v + 1] << x < offset) {
                    v++;
                    av_assert0(v < MAX_BANDS);
                }
                s->sf_offsets[i][x][b] = v;
            }
        }
    }

    /** init MDCT, FIXME: only init needed sizes */
    for (i = 0; i < WMAPRO_BLOCK_SIZES; i++)
        ff_mdct_init(&s->mdct_ctx[i], WMAPRO_BLOCK_MIN_BITS+1+i, 1,
                     1.0 / (1 << (WMAPRO_BLOCK_MIN_BITS + i - 1))
                     / (1 << (s->bits_per_sample - 1)));

    /** init MDCT windows: simple sine window */
    for (i = 0; i < WMAPRO_BLOCK_SIZES; i++) {
        const int win_idx = WMAPRO_BLOCK_MAX_BITS - i;
        ff_init_ff_sine_windows(win_idx);
        s->windows[WMAPRO_BLOCK_SIZES - i - 1] = ff_sine_windows[win_idx];
    }

    /** calculate subwoofer cutoff values */
    for (i = 0; i < num_possible_block_sizes; i++) {
        int block_size = s->samples_per_frame >> i;
        int cutoff = (440*block_size + 3 * (s->avctx->sample_rate >> 1) - 1)
                     / s->avctx->sample_rate;
        s->subwoofer_cutoffs[i] = av_clip(cutoff, 4, block_size);
    }

    /** calculate sine values for the decorrelation matrix */
    for (i = 0; i < 33; i++)
        sin64[i] = sin(i*M_PI / 64.0);

    if (avctx->debug & FF_DEBUG_BITSTREAM)
        dump_context(s);

    avctx->channel_layout = channel_mask;

    return 0;
}

/**
 *@brief Decode the subframe length.
 *@param s context
 *@param offset sample offset in the frame
 *@return decoded subframe length on success, < 0 in case of an error
 */
static int decode_subframe_length(WMAProDecodeCtx *s, int offset)
{
    int frame_len_shift = 0;
    int subframe_len;

    /** no need to read from the bitstream when only one length is possible */
    if (offset == s->samples_per_frame - s->min_samples_per_subframe)
        return s->min_samples_per_subframe;

    if (get_bits_left(&s->gb) < 1)
        return AVERROR_INVALIDDATA;

    /** 1 bit indicates if the subframe is of maximum length */
    if (s->max_subframe_len_bit) {
        if (get_bits1(&s->gb))
            frame_len_shift = 1 + get_bits(&s->gb, s->subframe_len_bits-1);
    } else
        frame_len_shift = get_bits(&s->gb, s->subframe_len_bits);

    subframe_len = s->samples_per_frame >> frame_len_shift;

    /** sanity check the length */
    if (subframe_len < s->min_samples_per_subframe ||
        subframe_len > s->samples_per_frame) {
        av_log(s->avctx, AV_LOG_ERROR, "broken frame: subframe_len %i\n",
               subframe_len);
        return AVERROR_INVALIDDATA;
    }
    return subframe_len;
}

/**
 *@brief Decode how the data in the frame is split into subframes.
 *       Every WMA frame contains the encoded data for a fixed number of
 *       samples per channel. The data for every channel might be split
 *       into several subframes. This function will reconstruct the list of
 *       subframes for every channel.
 *
 *       If the subframes are not evenly split, the algorithm estimates the
 *       channels with the lowest number of total samples.
 *       Afterwards, for each of these channels a bit is read from the
 *       bitstream that indicates if the channel contains a subframe with the
 *       next subframe size that is going to be read from the bitstream or not.
 *       If a channel contains such a subframe, the subframe size gets added to
 *       the channel's subframe list.
 *       The algorithm repeats these steps until the frame is properly divided
 *       between the individual channels.
 *
 *@param s context
 *@return 0 on success, < 0 in case of an error
 */
static int decode_tilehdr(WMAProDecodeCtx *s)
{
    uint16_t num_samples[WMAPRO_MAX_CHANNELS] = { 0 };/**< sum of samples for all currently known subframes of a channel */
    uint8_t  contains_subframe[WMAPRO_MAX_CHANNELS];  /**< flag indicating if a channel contains the current subframe */
    int channels_for_cur_subframe = s->avctx->channels; /**< number of channels that contain the current subframe */
    int fixed_channel_layout = 0;                     /**< flag indicating that all channels use the same subframe offsets and sizes */
    int min_channel_len = 0;                          /**< smallest sum of samples (channels with this length will be processed first) */
    int c;

    /* Should never consume more than 3073 bits (256 iterations for the
     * while loop when always the minimum amount of 128 samples is subtracted
     * from missing samples in the 8 channel case).
     * 1 + BLOCK_MAX_SIZE * MAX_CHANNELS / BLOCK_MIN_SIZE * (MAX_CHANNELS  + 4)
     */

    /** reset tiling information */
    for (c = 0; c < s->avctx->channels; c++)
        s->channel[c].num_subframes = 0;

    if (s->max_num_subframes == 1 || get_bits1(&s->gb))
        fixed_channel_layout = 1;

    /** loop until the frame data is split between the subframes */
    do {
        int subframe_len;

        /** check which channels contain the subframe */
        for (c = 0; c < s->avctx->channels; c++) {
            if (num_samples[c] == min_channel_len) {
                if (fixed_channel_layout || channels_for_cur_subframe == 1 ||
                   (min_channel_len == s->samples_per_frame - s->min_samples_per_subframe))
                    contains_subframe[c] = 1;
                else
                    contains_subframe[c] = get_bits1(&s->gb);
            } else
                contains_subframe[c] = 0;
        }

        /** get subframe length, subframe_len == 0 is not allowed */
        if ((subframe_len = decode_subframe_length(s, min_channel_len)) <= 0)
            return AVERROR_INVALIDDATA;

        /** add subframes to the individual channels and find new min_channel_len */
        min_channel_len += subframe_len;
        for (c = 0; c < s->avctx->channels; c++) {
            WMAProChannelCtx* chan = &s->channel[c];

            if (contains_subframe[c]) {
                if (chan->num_subframes >= MAX_SUBFRAMES) {
                    av_log(s->avctx, AV_LOG_ERROR,
                           "broken frame: num subframes > 31\n");
                    return AVERROR_INVALIDDATA;
                }
                chan->subframe_len[chan->num_subframes] = subframe_len;
                num_samples[c] += subframe_len;
                ++chan->num_subframes;
                if (num_samples[c] > s->samples_per_frame) {
                    av_log(s->avctx, AV_LOG_ERROR, "broken frame: "
                           "channel len > samples_per_frame\n");
                    return AVERROR_INVALIDDATA;
                }
            } else if (num_samples[c] <= min_channel_len) {
                if (num_samples[c] < min_channel_len) {
                    channels_for_cur_subframe = 0;
                    min_channel_len = num_samples[c];
                }
                ++channels_for_cur_subframe;
            }
        }
    } while (min_channel_len < s->samples_per_frame);

    for (c = 0; c < s->avctx->channels; c++) {
        int i;
        int offset = 0;
        for (i = 0; i < s->channel[c].num_subframes; i++) {
            ff_dlog(s->avctx, "frame[%i] channel[%i] subframe[%i]"
                    " len %i\n", s->frame_num, c, i,
                    s->channel[c].subframe_len[i]);
            s->channel[c].subframe_offset[i] = offset;
            offset += s->channel[c].subframe_len[i];
        }
    }

    return 0;
}

/**
 *@brief Calculate a decorrelation matrix from the bitstream parameters.
 *@param s codec context
 *@param chgroup channel group for which the matrix needs to be calculated
 */
static void decode_decorrelation_matrix(WMAProDecodeCtx *s,
                                        WMAProChannelGrp *chgroup)
{
    int i;
    int offset = 0;
    int8_t rotation_offset[WMAPRO_MAX_CHANNELS * WMAPRO_MAX_CHANNELS];
    memset(chgroup->decorrelation_matrix, 0, s->avctx->channels *
           s->avctx->channels * sizeof(*chgroup->decorrelation_matrix));

    for (i = 0; i < chgroup->num_channels * (chgroup->num_channels - 1) >> 1; i++)
        rotation_offset[i] = get_bits(&s->gb, 6);

    for (i = 0; i < chgroup->num_channels; i++)
        chgroup->decorrelation_matrix[chgroup->num_channels * i + i] =
            get_bits1(&s->gb) ? 1.0 : -1.0;

    for (i = 1; i < chgroup->num_channels; i++) {
        int x;
        for (x = 0; x < i; x++) {
            int y;
            for (y = 0; y < i + 1; y++) {
                float v1 = chgroup->decorrelation_matrix[x * chgroup->num_channels + y];
                float v2 = chgroup->decorrelation_matrix[i * chgroup->num_channels + y];
                int n = rotation_offset[offset + x];
                float sinv;
                float cosv;

                if (n < 32) {
                    sinv = sin64[n];
                    cosv = sin64[32 - n];
                } else {
                    sinv =  sin64[64 -  n];
                    cosv = -sin64[n  - 32];
                }

                chgroup->decorrelation_matrix[y + x * chgroup->num_channels] =
                                               (v1 * sinv) - (v2 * cosv);
                chgroup->decorrelation_matrix[y + i * chgroup->num_channels] =
                                               (v1 * cosv) + (v2 * sinv);
            }
        }
        offset += i;
    }
}

/**
 *@brief Decode channel transformation parameters
 *@param s codec context
 *@return >= 0 in case of success, < 0 in case of bitstream errors
 */
static int decode_channel_transform(WMAProDecodeCtx* s)
{
    int i;
    /* should never consume more than 1921 bits for the 8 channel case
     * 1 + MAX_CHANNELS * (MAX_CHANNELS + 2 + 3 * MAX_CHANNELS * MAX_CHANNELS
     * + MAX_CHANNELS + MAX_BANDS + 1)
     */

    /** in the one channel case channel transforms are pointless */
    s->num_chgroups = 0;
    if (s->avctx->channels > 1) {
        int remaining_channels = s->channels_for_cur_subframe;

        if (get_bits1(&s->gb)) {
            avpriv_request_sample(s->avctx,
                                  "Channel transform bit");
            return AVERROR_PATCHWELCOME;
        }

        for (s->num_chgroups = 0; remaining_channels &&
             s->num_chgroups < s->channels_for_cur_subframe; s->num_chgroups++) {
            WMAProChannelGrp* chgroup = &s->chgroup[s->num_chgroups];
            float** channel_data = chgroup->channel_data;
            chgroup->num_channels = 0;
            chgroup->transform = 0;

            /** decode channel mask */
            if (remaining_channels > 2) {
                for (i = 0; i < s->channels_for_cur_subframe; i++) {
                    int channel_idx = s->channel_indexes_for_cur_subframe[i];
                    if (!s->channel[channel_idx].grouped
                        && get_bits1(&s->gb)) {
                        ++chgroup->num_channels;
                        s->channel[channel_idx].grouped = 1;
                        *channel_data++ = s->channel[channel_idx].coeffs;
                    }
                }
            } else {
                chgroup->num_channels = remaining_channels;
                for (i = 0; i < s->channels_for_cur_subframe; i++) {
                    int channel_idx = s->channel_indexes_for_cur_subframe[i];
                    if (!s->channel[channel_idx].grouped)
                        *channel_data++ = s->channel[channel_idx].coeffs;
                    s->channel[channel_idx].grouped = 1;
                }
            }

            /** decode transform type */
            if (chgroup->num_channels == 2) {
                if (get_bits1(&s->gb)) {
                    if (get_bits1(&s->gb)) {
                        avpriv_request_sample(s->avctx,
                                              "Unknown channel transform type");
                        return AVERROR_PATCHWELCOME;
                    }
                } else {
                    chgroup->transform = 1;
                    if (s->avctx->channels == 2) {
                        chgroup->decorrelation_matrix[0] =  1.0;
                        chgroup->decorrelation_matrix[1] = -1.0;
                        chgroup->decorrelation_matrix[2] =  1.0;
                        chgroup->decorrelation_matrix[3] =  1.0;
                    } else {
                        /** cos(pi/4) */
                        chgroup->decorrelation_matrix[0] =  0.70703125;
                        chgroup->decorrelation_matrix[1] = -0.70703125;
                        chgroup->decorrelation_matrix[2] =  0.70703125;
                        chgroup->decorrelation_matrix[3] =  0.70703125;
                    }
                }
            } else if (chgroup->num_channels > 2) {
                if (get_bits1(&s->gb)) {
                    chgroup->transform = 1;
                    if (get_bits1(&s->gb)) {
                        decode_decorrelation_matrix(s, chgroup);
                    } else {
                        /** FIXME: more than 6 coupled channels not supported */
                        if (chgroup->num_channels > 6) {
                            avpriv_request_sample(s->avctx,
                                                  "Coupled channels > 6");
                        } else {
                            memcpy(chgroup->decorrelation_matrix,
                                   default_decorrelation[chgroup->num_channels],
                                   chgroup->num_channels * chgroup->num_channels *
                                   sizeof(*chgroup->decorrelation_matrix));
                        }
                    }
                }
            }

            /** decode transform on / off */
            if (chgroup->transform) {
                if (!get_bits1(&s->gb)) {
                    int i;
                    /** transform can be enabled for individual bands */
                    for (i = 0; i < s->num_bands; i++) {
                        chgroup->transform_band[i] = get_bits1(&s->gb);
                    }
                } else {
                    memset(chgroup->transform_band, 1, s->num_bands);
                }
            }
            remaining_channels -= chgroup->num_channels;
        }
    }
    return 0;
}

/**
 *@brief Extract the coefficients from the bitstream.
 *@param s codec context
 *@param c current channel number
 *@return 0 on success, < 0 in case of bitstream errors
 */
static int decode_coeffs(WMAProDecodeCtx *s, int c)
{
    /* Integers 0..15 as single-precision floats.  The table saves a
       costly int to float conversion, and storing the values as
       integers allows fast sign-flipping. */
    static const uint32_t fval_tab[16] = {
        0x00000000, 0x3f800000, 0x40000000, 0x40400000,
        0x40800000, 0x40a00000, 0x40c00000, 0x40e00000,
        0x41000000, 0x41100000, 0x41200000, 0x41300000,
        0x41400000, 0x41500000, 0x41600000, 0x41700000,
    };
    int vlctable;
    VLC* vlc;
    WMAProChannelCtx* ci = &s->channel[c];
    int rl_mode = 0;
    int cur_coeff = 0;
    int num_zeros = 0;
    const uint16_t* run;
    const float* level;

    ff_dlog(s->avctx, "decode coefficients for channel %i\n", c);

    vlctable = get_bits1(&s->gb);
    vlc = &coef_vlc[vlctable];

    if (vlctable) {
        run = coef1_run;
        level = coef1_level;
    } else {
        run = coef0_run;
        level = coef0_level;
    }

    /** decode vector coefficients (consumes up to 167 bits per iteration for
      4 vector coded large values) */
    while ((s->transmit_num_vec_coeffs || !rl_mode) &&
           (cur_coeff + 3 < ci->num_vec_coeffs)) {
        uint32_t vals[4];
        int i;
        unsigned int idx;

        idx = get_vlc2(&s->gb, vec4_vlc.table, VLCBITS, VEC4MAXDEPTH);

        if (idx == HUFF_VEC4_SIZE - 1) {
            for (i = 0; i < 4; i += 2) {
                idx = get_vlc2(&s->gb, vec2_vlc.table, VLCBITS, VEC2MAXDEPTH);
                if (idx == HUFF_VEC2_SIZE - 1) {
                    uint32_t v0, v1;
                    v0 = get_vlc2(&s->gb, vec1_vlc.table, VLCBITS, VEC1MAXDEPTH);
                    if (v0 == HUFF_VEC1_SIZE - 1)
                        v0 += ff_wma_get_large_val(&s->gb);
                    v1 = get_vlc2(&s->gb, vec1_vlc.table, VLCBITS, VEC1MAXDEPTH);
                    if (v1 == HUFF_VEC1_SIZE - 1)
                        v1 += ff_wma_get_large_val(&s->gb);
                    vals[i  ] = av_float2int(v0);
                    vals[i+1] = av_float2int(v1);
                } else {
                    vals[i]   = fval_tab[symbol_to_vec2[idx] >> 4 ];
                    vals[i+1] = fval_tab[symbol_to_vec2[idx] & 0xF];
                }
            }
        } else {
            vals[0] = fval_tab[ symbol_to_vec4[idx] >> 12      ];
            vals[1] = fval_tab[(symbol_to_vec4[idx] >> 8) & 0xF];
            vals[2] = fval_tab[(symbol_to_vec4[idx] >> 4) & 0xF];
            vals[3] = fval_tab[ symbol_to_vec4[idx]       & 0xF];
        }

        /** decode sign */
        for (i = 0; i < 4; i++) {
            if (vals[i]) {
                uint32_t sign = get_bits1(&s->gb) - 1;
                AV_WN32A(&ci->coeffs[cur_coeff], vals[i] ^ sign << 31);
                num_zeros = 0;
            } else {
                ci->coeffs[cur_coeff] = 0;
                /** switch to run level mode when subframe_len / 128 zeros
                    were found in a row */
                rl_mode |= (++num_zeros > s->subframe_len >> 8);
            }
            ++cur_coeff;
        }
    }

    /** decode run level coded coefficients */
    if (cur_coeff < s->subframe_len) {
        memset(&ci->coeffs[cur_coeff], 0,
               sizeof(*ci->coeffs) * (s->subframe_len - cur_coeff));
        if (ff_wma_run_level_decode(s->avctx, &s->gb, vlc,
                                    level, run, 1, ci->coeffs,
                                    cur_coeff, s->subframe_len,
                                    s->subframe_len, s->esc_len, 0))
            return AVERROR_INVALIDDATA;
    }

    return 0;
}

/**
 *@brief Extract scale factors from the bitstream.
 *@param s codec context
 *@return 0 on success, < 0 in case of bitstream errors
 */
static int decode_scale_factors(WMAProDecodeCtx* s)
{
    int i;

    /** should never consume more than 5344 bits
     *  MAX_CHANNELS * (1 +  MAX_BANDS * 23)
     */

    for (i = 0; i < s->channels_for_cur_subframe; i++) {
        int c = s->channel_indexes_for_cur_subframe[i];
        int* sf;
        int* sf_end;
        s->channel[c].scale_factors = s->channel[c].saved_scale_factors[!s->channel[c].scale_factor_idx];
        sf_end = s->channel[c].scale_factors + s->num_bands;

        /** resample scale factors for the new block size
         *  as the scale factors might need to be resampled several times
         *  before some  new values are transmitted, a backup of the last
         *  transmitted scale factors is kept in saved_scale_factors
         */
        if (s->channel[c].reuse_sf) {
            const int8_t* sf_offsets = s->sf_offsets[s->table_idx][s->channel[c].table_idx];
            int b;
            for (b = 0; b < s->num_bands; b++)
                s->channel[c].scale_factors[b] =
                    s->channel[c].saved_scale_factors[s->channel[c].scale_factor_idx][*sf_offsets++];
        }

        if (!s->channel[c].cur_subframe || get_bits1(&s->gb)) {

            if (!s->channel[c].reuse_sf) {
                int val;
                /** decode DPCM coded scale factors */
                s->channel[c].scale_factor_step = get_bits(&s->gb, 2) + 1;
                val = 45 / s->channel[c].scale_factor_step;
                for (sf = s->channel[c].scale_factors; sf < sf_end; sf++) {
                    val += get_vlc2(&s->gb, sf_vlc.table, SCALEVLCBITS, SCALEMAXDEPTH) - 60;
                    *sf = val;
                }
            } else {
                int i;
                /** run level decode differences to the resampled factors */
                for (i = 0; i < s->num_bands; i++) {
                    int idx;
                    int skip;
                    int val;
                    int sign;

                    idx = get_vlc2(&s->gb, sf_rl_vlc.table, VLCBITS, SCALERLMAXDEPTH);

                    if (!idx) {
                        uint32_t code = get_bits(&s->gb, 14);
                        val  =  code >> 6;
                        sign = (code & 1) - 1;
                        skip = (code & 0x3f) >> 1;
                    } else if (idx == 1) {
                        break;
                    } else {
                        skip = scale_rl_run[idx];
                        val  = scale_rl_level[idx];
                        sign = get_bits1(&s->gb)-1;
                    }

                    i += skip;
                    if (i >= s->num_bands) {
                        av_log(s->avctx, AV_LOG_ERROR,
                               "invalid scale factor coding\n");
                        return AVERROR_INVALIDDATA;
                    }
                    s->channel[c].scale_factors[i] += (val ^ sign) - sign;
                }
            }
            /** swap buffers */
            s->channel[c].scale_factor_idx = !s->channel[c].scale_factor_idx;
            s->channel[c].table_idx = s->table_idx;
            s->channel[c].reuse_sf  = 1;
        }

        /** calculate new scale factor maximum */
        s->channel[c].max_scale_factor = s->channel[c].scale_factors[0];
        for (sf = s->channel[c].scale_factors + 1; sf < sf_end; sf++) {
            s->channel[c].max_scale_factor =
                FFMAX(s->channel[c].max_scale_factor, *sf);
        }

    }
    return 0;
}

/**
 *@brief Reconstruct the individual channel data.
 *@param s codec context
 */
static void inverse_channel_transform(WMAProDecodeCtx *s)
{
    int i;

    for (i = 0; i < s->num_chgroups; i++) {
        if (s->chgroup[i].transform) {
            float data[WMAPRO_MAX_CHANNELS];
            const int num_channels = s->chgroup[i].num_channels;
            float** ch_data = s->chgroup[i].channel_data;
            float** ch_end = ch_data + num_channels;
            const int8_t* tb = s->chgroup[i].transform_band;
            int16_t* sfb;

            /** multichannel decorrelation */
            for (sfb = s->cur_sfb_offsets;
                 sfb < s->cur_sfb_offsets + s->num_bands; sfb++) {
                int y;
                if (*tb++ == 1) {
                    /** multiply values with the decorrelation_matrix */
                    for (y = sfb[0]; y < FFMIN(sfb[1], s->subframe_len); y++) {
                        const float* mat = s->chgroup[i].decorrelation_matrix;
                        const float* data_end = data + num_channels;
                        float* data_ptr = data;
                        float** ch;

                        for (ch = ch_data; ch < ch_end; ch++)
                            *data_ptr++ = (*ch)[y];

                        for (ch = ch_data; ch < ch_end; ch++) {
                            float sum = 0;
                            data_ptr = data;
                            while (data_ptr < data_end)
                                sum += *data_ptr++ * *mat++;

                            (*ch)[y] = sum;
                        }
                    }
                } else if (s->avctx->channels == 2) {
                    int len = FFMIN(sfb[1], s->subframe_len) - sfb[0];
                    s->fdsp->vector_fmul_scalar(ch_data[0] + sfb[0],
                                               ch_data[0] + sfb[0],
                                               181.0 / 128, len);
                    s->fdsp->vector_fmul_scalar(ch_data[1] + sfb[0],
                                               ch_data[1] + sfb[0],
                                               181.0 / 128, len);
                }
            }
        }
    }
}

/**
 *@brief Apply sine window and reconstruct the output buffer.
 *@param s codec context
 */
static void wmapro_window(WMAProDecodeCtx *s)
{
    int i;
    for (i = 0; i < s->channels_for_cur_subframe; i++) {
        int c = s->channel_indexes_for_cur_subframe[i];
        const float* window;
        int winlen = s->channel[c].prev_block_len;
        float* start = s->channel[c].coeffs - (winlen >> 1);

        if (s->subframe_len < winlen) {
            start += (winlen - s->subframe_len) >> 1;
            winlen = s->subframe_len;
        }

        window = s->windows[av_log2(winlen) - WMAPRO_BLOCK_MIN_BITS];

        winlen >>= 1;

        s->fdsp->vector_fmul_window(start, start, start + winlen,
                                   window, winlen);

        s->channel[c].prev_block_len = s->subframe_len;
    }
}

/**
 *@brief Decode a single subframe (block).
 *@param s codec context
 *@return 0 on success, < 0 when decoding failed
 */
static int decode_subframe(WMAProDecodeCtx *s)
{
    int offset = s->samples_per_frame;
    int subframe_len = s->samples_per_frame;
    int i;
    int total_samples   = s->samples_per_frame * s->avctx->channels;
    int transmit_coeffs = 0;
    int cur_subwoofer_cutoff;

    s->subframe_offset = get_bits_count(&s->gb);

    /** reset channel context and find the next block offset and size
        == the next block of the channel with the smallest number of
        decoded samples
    */
    for (i = 0; i < s->avctx->channels; i++) {
        s->channel[i].grouped = 0;
        if (offset > s->channel[i].decoded_samples) {
            offset = s->channel[i].decoded_samples;
            subframe_len =
                s->channel[i].subframe_len[s->channel[i].cur_subframe];
        }
    }

    ff_dlog(s->avctx,
            "processing subframe with offset %i len %i\n", offset, subframe_len);

    /** get a list of all channels that contain the estimated block */
    s->channels_for_cur_subframe = 0;
    for (i = 0; i < s->avctx->channels; i++) {
        const int cur_subframe = s->channel[i].cur_subframe;
        /** subtract already processed samples */
        total_samples -= s->channel[i].decoded_samples;

        /** and count if there are multiple subframes that match our profile */
        if (offset == s->channel[i].decoded_samples &&
            subframe_len == s->channel[i].subframe_len[cur_subframe]) {
            total_samples -= s->channel[i].subframe_len[cur_subframe];
            s->channel[i].decoded_samples +=
                s->channel[i].subframe_len[cur_subframe];
            s->channel_indexes_for_cur_subframe[s->channels_for_cur_subframe] = i;
            ++s->channels_for_cur_subframe;
        }
    }

    /** check if the frame will be complete after processing the
        estimated block */
    if (!total_samples)
        s->parsed_all_subframes = 1;


    ff_dlog(s->avctx, "subframe is part of %i channels\n",
            s->channels_for_cur_subframe);

    /** calculate number of scale factor bands and their offsets */
    s->table_idx         = av_log2(s->samples_per_frame/subframe_len);
    s->num_bands         = s->num_sfb[s->table_idx];
    s->cur_sfb_offsets   = s->sfb_offsets[s->table_idx];
    cur_subwoofer_cutoff = s->subwoofer_cutoffs[s->table_idx];

    /** configure the decoder for the current subframe */
    offset += s->samples_per_frame >> 1;

    for (i = 0; i < s->channels_for_cur_subframe; i++) {
        int c = s->channel_indexes_for_cur_subframe[i];

        s->channel[c].coeffs = &s->channel[c].out[offset];
    }

    s->subframe_len = subframe_len;
    s->esc_len = av_log2(s->subframe_len - 1) + 1;

    /** skip extended header if any */
    if (get_bits1(&s->gb)) {
        int num_fill_bits;
        if (!(num_fill_bits = get_bits(&s->gb, 2))) {
            int len = get_bits(&s->gb, 4);
            num_fill_bits = (len ? get_bits(&s->gb, len) : 0) + 1;
        }

        if (num_fill_bits >= 0) {
            if (get_bits_count(&s->gb) + num_fill_bits > s->num_saved_bits) {
                av_log(s->avctx, AV_LOG_ERROR, "invalid number of fill bits\n");
                return AVERROR_INVALIDDATA;
            }

            skip_bits_long(&s->gb, num_fill_bits);
        }
    }

    /** no idea for what the following bit is used */
    if (get_bits1(&s->gb)) {
        avpriv_request_sample(s->avctx, "Reserved bit");
        return AVERROR_PATCHWELCOME;
    }


    if (decode_channel_transform(s) < 0)
        return AVERROR_INVALIDDATA;


    for (i = 0; i < s->channels_for_cur_subframe; i++) {
        int c = s->channel_indexes_for_cur_subframe[i];
        if ((s->channel[c].transmit_coefs = get_bits1(&s->gb)))
            transmit_coeffs = 1;
    }

    av_assert0(s->subframe_len <= WMAPRO_BLOCK_MAX_SIZE);
    if (transmit_coeffs) {
        int step;
        int quant_step = 90 * s->bits_per_sample >> 4;

        /** decode number of vector coded coefficients */
        if ((s->transmit_num_vec_coeffs = get_bits1(&s->gb))) {
            int num_bits = av_log2((s->subframe_len + 3)/4) + 1;
            for (i = 0; i < s->channels_for_cur_subframe; i++) {
                int c = s->channel_indexes_for_cur_subframe[i];
                int num_vec_coeffs = get_bits(&s->gb, num_bits) << 2;
                if (num_vec_coeffs > s->subframe_len) {
                    av_log(s->avctx, AV_LOG_ERROR, "num_vec_coeffs %d is too large\n", num_vec_coeffs);
                    return AVERROR_INVALIDDATA;
                }
                av_assert0(num_vec_coeffs + offset <= FF_ARRAY_ELEMS(s->channel[c].out));
                s->channel[c].num_vec_coeffs = num_vec_coeffs;
            }
        } else {
            for (i = 0; i < s->channels_for_cur_subframe; i++) {
                int c = s->channel_indexes_for_cur_subframe[i];
                s->channel[c].num_vec_coeffs = s->subframe_len;
            }
        }
        /** decode quantization step */
        step = get_sbits(&s->gb, 6);
        quant_step += step;
        if (step == -32 || step == 31) {
            const int sign = (step == 31) - 1;
            int quant = 0;
            while (get_bits_count(&s->gb) + 5 < s->num_saved_bits &&
                   (step = get_bits(&s->gb, 5)) == 31) {
                quant += 31;
            }
            quant_step += ((quant + step) ^ sign) - sign;
        }
        if (quant_step < 0) {
            av_log(s->avctx, AV_LOG_DEBUG, "negative quant step\n");
        }

        /** decode quantization step modifiers for every channel */

        if (s->channels_for_cur_subframe == 1) {
            s->channel[s->channel_indexes_for_cur_subframe[0]].quant_step = quant_step;
        } else {
            int modifier_len = get_bits(&s->gb, 3);
            for (i = 0; i < s->channels_for_cur_subframe; i++) {
                int c = s->channel_indexes_for_cur_subframe[i];
                s->channel[c].quant_step = quant_step;
                if (get_bits1(&s->gb)) {
                    if (modifier_len) {
                        s->channel[c].quant_step += get_bits(&s->gb, modifier_len) + 1;
                    } else
                        ++s->channel[c].quant_step;
                }
            }
        }

        /** decode scale factors */
        if (decode_scale_factors(s) < 0)
            return AVERROR_INVALIDDATA;
    }

    ff_dlog(s->avctx, "BITSTREAM: subframe header length was %i\n",
            get_bits_count(&s->gb) - s->subframe_offset);

    /** parse coefficients */
    for (i = 0; i < s->channels_for_cur_subframe; i++) {
        int c = s->channel_indexes_for_cur_subframe[i];
        if (s->channel[c].transmit_coefs &&
            get_bits_count(&s->gb) < s->num_saved_bits) {
            decode_coeffs(s, c);
        } else
            memset(s->channel[c].coeffs, 0,
                   sizeof(*s->channel[c].coeffs) * subframe_len);
    }

    ff_dlog(s->avctx, "BITSTREAM: subframe length was %i\n",
            get_bits_count(&s->gb) - s->subframe_offset);

    if (transmit_coeffs) {
        FFTContext *mdct = &s->mdct_ctx[av_log2(subframe_len) - WMAPRO_BLOCK_MIN_BITS];
        /** reconstruct the per channel data */
        inverse_channel_transform(s);
        for (i = 0; i < s->channels_for_cur_subframe; i++) {
            int c = s->channel_indexes_for_cur_subframe[i];
            const int* sf = s->channel[c].scale_factors;
            int b;

            if (c == s->lfe_channel)
                memset(&s->tmp[cur_subwoofer_cutoff], 0, sizeof(*s->tmp) *
                       (subframe_len - cur_subwoofer_cutoff));

            /** inverse quantization and rescaling */
            for (b = 0; b < s->num_bands; b++) {
                const int end = FFMIN(s->cur_sfb_offsets[b+1], s->subframe_len);
                const int exp = s->channel[c].quant_step -
                            (s->channel[c].max_scale_factor - *sf++) *
                            s->channel[c].scale_factor_step;
                const float quant = pow(10.0, exp / 20.0);
                int start = s->cur_sfb_offsets[b];
                s->fdsp->vector_fmul_scalar(s->tmp + start,
                                           s->channel[c].coeffs + start,
                                           quant, end - start);
            }

            /** apply imdct (imdct_half == DCTIV with reverse) */
            mdct->imdct_half(mdct, s->channel[c].coeffs, s->tmp);
        }
    }

    /** window and overlapp-add */
    wmapro_window(s);

    /** handled one subframe */
    for (i = 0; i < s->channels_for_cur_subframe; i++) {
        int c = s->channel_indexes_for_cur_subframe[i];
        if (s->channel[c].cur_subframe >= s->channel[c].num_subframes) {
            av_log(s->avctx, AV_LOG_ERROR, "broken subframe\n");
            return AVERROR_INVALIDDATA;
        }
        ++s->channel[c].cur_subframe;
    }

    return 0;
}

/**
 *@brief Decode one WMA frame.
 *@param s codec context
 *@return 0 if the trailer bit indicates that this is the last frame,
 *        1 if there are additional frames
 */
static int decode_frame(WMAProDecodeCtx *s, AVFrame *frame, int *got_frame_ptr)
{
    AVCodecContext *avctx = s->avctx;
    GetBitContext* gb = &s->gb;
    int more_frames = 0;
    int len = 0;
    int i, ret;

    /** get frame length */
    if (s->len_prefix)
        len = get_bits(gb, s->log2_frame_size);

    ff_dlog(s->avctx, "decoding frame with length %x\n", len);

    /** decode tile information */
    if (decode_tilehdr(s)) {
        s->packet_loss = 1;
        return 0;
    }

    /** read postproc transform */
    if (s->avctx->channels > 1 && get_bits1(gb)) {
        if (get_bits1(gb)) {
            for (i = 0; i < avctx->channels * avctx->channels; i++)
                skip_bits(gb, 4);
        }
    }

    /** read drc info */
    if (s->dynamic_range_compression) {
        s->drc_gain = get_bits(gb, 8);
        ff_dlog(s->avctx, "drc_gain %i\n", s->drc_gain);
    }

    /** no idea what these are for, might be the number of samples
        that need to be skipped at the beginning or end of a stream */
    if (get_bits1(gb)) {
        int av_unused skip;

        /** usually true for the first frame */
        if (get_bits1(gb)) {
            skip = get_bits(gb, av_log2(s->samples_per_frame * 2));
            ff_dlog(s->avctx, "start skip: %i\n", skip);
        }

        /** sometimes true for the last frame */
        if (get_bits1(gb)) {
            skip = get_bits(gb, av_log2(s->samples_per_frame * 2));
            ff_dlog(s->avctx, "end skip: %i\n", skip);
        }

    }

    ff_dlog(s->avctx, "BITSTREAM: frame header length was %i\n",
            get_bits_count(gb) - s->frame_offset);

    /** reset subframe states */
    s->parsed_all_subframes = 0;
    for (i = 0; i < avctx->channels; i++) {
        s->channel[i].decoded_samples = 0;
        s->channel[i].cur_subframe    = 0;
        s->channel[i].reuse_sf        = 0;
    }

    /** decode all subframes */
    while (!s->parsed_all_subframes) {
        if (decode_subframe(s) < 0) {
            s->packet_loss = 1;
            return 0;
        }
    }

    /* get output buffer */
    frame->nb_samples = s->samples_per_frame;
    if ((ret = ff_get_buffer(avctx, frame, 0)) < 0) {
        s->packet_loss = 1;
        return 0;
    }

    /** copy samples to the output buffer */
    for (i = 0; i < avctx->channels; i++)
        memcpy(frame->extended_data[i], s->channel[i].out,
               s->samples_per_frame * sizeof(*s->channel[i].out));

    for (i = 0; i < avctx->channels; i++) {
        /** reuse second half of the IMDCT output for the next frame */
        memcpy(&s->channel[i].out[0],
               &s->channel[i].out[s->samples_per_frame],
               s->samples_per_frame * sizeof(*s->channel[i].out) >> 1);
    }

    if (s->skip_frame) {
        s->skip_frame = 0;
        *got_frame_ptr = 0;
        av_frame_unref(frame);
    } else {
        *got_frame_ptr = 1;
    }

    if (s->len_prefix) {
        if (len != (get_bits_count(gb) - s->frame_offset) + 2) {
            /** FIXME: not sure if this is always an error */
            av_log(s->avctx, AV_LOG_ERROR,
                   "frame[%"PRIu32"] would have to skip %i bits\n",
                   s->frame_num,
                   len - (get_bits_count(gb) - s->frame_offset) - 1);
            s->packet_loss = 1;
            return 0;
        }

        /** skip the rest of the frame data */
        skip_bits_long(gb, len - (get_bits_count(gb) - s->frame_offset) - 1);
    } else {
        while (get_bits_count(gb) < s->num_saved_bits && get_bits1(gb) == 0) {
        }
    }

    /** decode trailer bit */
    more_frames = get_bits1(gb);

    ++s->frame_num;
    return more_frames;
}

/**
 *@brief Calculate remaining input buffer length.
 *@param s codec context
 *@param gb bitstream reader context
 *@return remaining size in bits
 */
static int remaining_bits(WMAProDecodeCtx *s, GetBitContext *gb)
{
    return s->buf_bit_size - get_bits_count(gb);
}

/**
 *@brief Fill the bit reservoir with a (partial) frame.
 *@param s codec context
 *@param gb bitstream reader context
 *@param len length of the partial frame
 *@param append decides whether to reset the buffer or not
 */
static void save_bits(WMAProDecodeCtx *s, GetBitContext* gb, int len,
                      int append)
{
    int buflen;

    /** when the frame data does not need to be concatenated, the input buffer
        is reset and additional bits from the previous frame are copied
        and skipped later so that a fast byte copy is possible */

    if (!append) {
        s->frame_offset = get_bits_count(gb) & 7;
        s->num_saved_bits = s->frame_offset;
        init_put_bits(&s->pb, s->frame_data, MAX_FRAMESIZE);
    }

    buflen = (put_bits_count(&s->pb) + len + 8) >> 3;

    if (len <= 0 || buflen > MAX_FRAMESIZE) {
        avpriv_request_sample(s->avctx, "Too small input buffer");
        s->packet_loss = 1;
        return;
    }

    av_assert0(len <= put_bits_left(&s->pb));

    s->num_saved_bits += len;
    if (!append) {
        avpriv_copy_bits(&s->pb, gb->buffer + (get_bits_count(gb) >> 3),
                     s->num_saved_bits);
    } else {
        int align = 8 - (get_bits_count(gb) & 7);
        align = FFMIN(align, len);
        put_bits(&s->pb, align, get_bits(gb, align));
        len -= align;
        avpriv_copy_bits(&s->pb, gb->buffer + (get_bits_count(gb) >> 3), len);
    }
    skip_bits_long(gb, len);

    {
        PutBitContext tmp = s->pb;
        flush_put_bits(&tmp);
    }

    init_get_bits(&s->gb, s->frame_data, s->num_saved_bits);
    skip_bits(&s->gb, s->frame_offset);
}

/**
 *@brief Decode a single WMA packet.
 *@param avctx codec context
 *@param data the output buffer
 *@param avpkt input packet
 *@return number of bytes that were read from the input buffer
 */
static int decode_packet(AVCodecContext *avctx, void *data,
                         int *got_frame_ptr, AVPacket* avpkt)
{
    WMAProDecodeCtx *s = avctx->priv_data;
    GetBitContext* gb  = &s->pgb;
    const uint8_t* buf = avpkt->data;
    int buf_size       = avpkt->size;
    int num_bits_prev_frame;
    int packet_sequence_number;

    *got_frame_ptr = 0;

    if (s->packet_done || s->packet_loss) {
        s->packet_done = 0;

        /** sanity check for the buffer length */
        if (buf_size < avctx->block_align) {
            av_log(avctx, AV_LOG_ERROR, "Input packet too small (%d < %d)\n",
                   buf_size, avctx->block_align);
            return AVERROR_INVALIDDATA;
        }

        s->next_packet_start = buf_size - avctx->block_align;
        buf_size = avctx->block_align;
        s->buf_bit_size = buf_size << 3;

        /** parse packet header */
        init_get_bits(gb, buf, s->buf_bit_size);
        packet_sequence_number = get_bits(gb, 4);
        skip_bits(gb, 2);

        /** get number of bits that need to be added to the previous frame */
        num_bits_prev_frame = get_bits(gb, s->log2_frame_size);
        ff_dlog(avctx, "packet[%d]: nbpf %x\n", avctx->frame_number,
                num_bits_prev_frame);

        /** check for packet loss */
        if (!s->packet_loss &&
            ((s->packet_sequence_number + 1) & 0xF) != packet_sequence_number) {
            s->packet_loss = 1;
            av_log(avctx, AV_LOG_ERROR,
                   "Packet loss detected! seq %"PRIx8" vs %x\n",
                   s->packet_sequence_number, packet_sequence_number);
        }
        s->packet_sequence_number = packet_sequence_number;

        if (num_bits_prev_frame > 0) {
            int remaining_packet_bits = s->buf_bit_size - get_bits_count(gb);
            if (num_bits_prev_frame >= remaining_packet_bits) {
                num_bits_prev_frame = remaining_packet_bits;
                s->packet_done = 1;
            }

            /** append the previous frame data to the remaining data from the
                previous packet to create a full frame */
            save_bits(s, gb, num_bits_prev_frame, 1);
            ff_dlog(avctx, "accumulated %x bits of frame data\n",
                    s->num_saved_bits - s->frame_offset);

            /** decode the cross packet frame if it is valid */
            if (!s->packet_loss)
                decode_frame(s, data, got_frame_ptr);
        } else if (s->num_saved_bits - s->frame_offset) {
            ff_dlog(avctx, "ignoring %x previously saved bits\n",
                    s->num_saved_bits - s->frame_offset);
        }

        if (s->packet_loss) {
            /** reset number of saved bits so that the decoder
                does not start to decode incomplete frames in the
                s->len_prefix == 0 case */
            s->num_saved_bits = 0;
            s->packet_loss = 0;
        }

    } else {
        int frame_size;
        s->buf_bit_size = (avpkt->size - s->next_packet_start) << 3;
        init_get_bits(gb, avpkt->data, s->buf_bit_size);
        skip_bits(gb, s->packet_offset);
        if (s->len_prefix && remaining_bits(s, gb) > s->log2_frame_size &&
            (frame_size = show_bits(gb, s->log2_frame_size)) &&
            frame_size <= remaining_bits(s, gb)) {
            save_bits(s, gb, frame_size, 0);
            if (!s->packet_loss)
                s->packet_done = !decode_frame(s, data, got_frame_ptr);
        } else if (!s->len_prefix
                   && s->num_saved_bits > get_bits_count(&s->gb)) {
            /** when the frames do not have a length prefix, we don't know
                the compressed length of the individual frames
                however, we know what part of a new packet belongs to the
                previous frame
                therefore we save the incoming packet first, then we append
                the "previous frame" data from the next packet so that
                we get a buffer that only contains full frames */
            s->packet_done = !decode_frame(s, data, got_frame_ptr);
        } else
            s->packet_done = 1;
    }

    if (s->packet_done && !s->packet_loss &&
        remaining_bits(s, gb) > 0) {
        /** save the rest of the data so that it can be decoded
            with the next packet */
        save_bits(s, gb, remaining_bits(s, gb), 0);
    }

    s->packet_offset = get_bits_count(gb) & 7;
    if (s->packet_loss)
        return AVERROR_INVALIDDATA;

    return get_bits_count(gb) >> 3;
}

/**
 *@brief Clear decoder buffers (for seeking).
 *@param avctx codec context
 */
static void flush(AVCodecContext *avctx)
{
    WMAProDecodeCtx *s = avctx->priv_data;
    int i;
    /** reset output buffer as a part of it is used during the windowing of a
        new frame */
    for (i = 0; i < avctx->channels; i++)
        memset(s->channel[i].out, 0, s->samples_per_frame *
               sizeof(*s->channel[i].out));
    s->packet_loss = 1;
}


/**
 *@brief wmapro decoder
 */
AVCodec ff_wmapro_decoder = {
    .name           = "wmapro",
    .long_name      = NULL_IF_CONFIG_SMALL("Windows Media Audio 9 Professional"),
    .type           = AVMEDIA_TYPE_AUDIO,
    .id             = AV_CODEC_ID_WMAPRO,
    .priv_data_size = sizeof(WMAProDecodeCtx),
    .init           = decode_init,
    .close          = decode_end,
    .decode         = decode_packet,
    .capabilities   = CODEC_CAP_SUBFRAMES | CODEC_CAP_DR1,
    .flush          = flush,
    .sample_fmts    = (const enum AVSampleFormat[]) { AV_SAMPLE_FMT_FLTP,
                                                      AV_SAMPLE_FMT_NONE },
};<|MERGE_RESOLUTION|>--- conflicted
+++ resolved
@@ -288,13 +288,9 @@
     }
 
     s->avctx = avctx;
-<<<<<<< HEAD
-    s->fdsp = avpriv_float_dsp_alloc(avctx->flags & CODEC_FLAG_BITEXACT);
+    s->fdsp = avpriv_float_dsp_alloc(avctx->flags & AV_CODEC_FLAG_BITEXACT);
     if (!s->fdsp)
         return AVERROR(ENOMEM);
-=======
-    avpriv_float_dsp_init(&s->fdsp, avctx->flags & AV_CODEC_FLAG_BITEXACT);
->>>>>>> 7c6eb0a1
 
     init_put_bits(&s->pb, s->frame_data, MAX_FRAMESIZE);
 
