/*
 * ALAC (Apple Lossless Audio Codec) decoder
 * Copyright (c) 2005 David Hammerton
 *
 * This file is part of FFmpeg.
 *
 * FFmpeg is free software; you can redistribute it and/or
 * modify it under the terms of the GNU Lesser General Public
 * License as published by the Free Software Foundation; either
 * version 2.1 of the License, or (at your option) any later version.
 *
 * FFmpeg is distributed in the hope that it will be useful,
 * but WITHOUT ANY WARRANTY; without even the implied warranty of
 * MERCHANTABILITY or FITNESS FOR A PARTICULAR PURPOSE.  See the GNU
 * Lesser General Public License for more details.
 *
 * You should have received a copy of the GNU Lesser General Public
 * License along with FFmpeg; if not, write to the Free Software
 * Foundation, Inc., 51 Franklin Street, Fifth Floor, Boston, MA 02110-1301 USA
 */

/**
 * @file
 * ALAC (Apple Lossless Audio Codec) decoder
 * @author 2005 David Hammerton
 * @see http://crazney.net/programs/itunes/alac.html
 *
 * Note: This decoder expects a 36-byte QuickTime atom to be
 * passed through the extradata[_size] fields. This atom is tacked onto
 * the end of an 'alac' stsd atom and has the following format:
 *
 * 32bit  atom size
 * 32bit  tag                  ("alac")
 * 32bit  tag version          (0)
 * 32bit  samples per frame    (used when not set explicitly in the frames)
 *  8bit  compatible version   (0)
 *  8bit  sample size
 *  8bit  history mult         (40)
 *  8bit  initial history      (10)
 *  8bit  rice param limit     (14)
 *  8bit  channels
 * 16bit  maxRun               (255)
 * 32bit  max coded frame size (0 means unknown)
 * 32bit  average bitrate      (0 means unknown)
 * 32bit  samplerate
 */

#include <inttypes.h>

#include "libavutil/channel_layout.h"
#include "libavutil/opt.h"
#include "avcodec.h"
#include "get_bits.h"
#include "bytestream.h"
#include "internal.h"
#include "thread.h"
#include "unary.h"
#include "mathops.h"
#include "alac_data.h"

#define ALAC_EXTRADATA_SIZE 36

<<<<<<< HEAD
typedef struct {
    AVClass *class;
=======
typedef struct ALACContext {
>>>>>>> 7f9f771e
    AVCodecContext *avctx;
    GetBitContext gb;
    int channels;

    int32_t *predict_error_buffer[2];
    int32_t *output_samples_buffer[2];
    int32_t *extra_bits_buffer[2];

    uint32_t max_samples_per_frame;
    uint8_t  sample_size;
    uint8_t  rice_history_mult;
    uint8_t  rice_initial_history;
    uint8_t  rice_limit;

    int extra_bits;     /**< number of extra bits beyond 16-bit */
    int nb_samples;     /**< number of samples in the current frame */

    int direct_output;
    int extra_bit_bug;
} ALACContext;

static inline unsigned int decode_scalar(GetBitContext *gb, int k, int bps)
{
    unsigned int x = get_unary_0_9(gb);

    if (x > 8) { /* RICE THRESHOLD */
        /* use alternative encoding */
        x = get_bits_long(gb, bps);
    } else if (k != 1) {
        int extrabits = show_bits(gb, k);

        /* multiply x by 2^k - 1, as part of their strange algorithm */
        x = (x << k) - x;

        if (extrabits > 1) {
            x += extrabits - 1;
            skip_bits(gb, k);
        } else
            skip_bits(gb, k - 1);
    }
    return x;
}

static int rice_decompress(ALACContext *alac, int32_t *output_buffer,
                            int nb_samples, int bps, int rice_history_mult)
{
    int i;
    unsigned int history = alac->rice_initial_history;
    int sign_modifier = 0;

    for (i = 0; i < nb_samples; i++) {
        int k;
        unsigned int x;

        if(get_bits_left(&alac->gb) <= 0)
            return -1;

        /* calculate rice param and decode next value */
        k = av_log2((history >> 9) + 3);
        k = FFMIN(k, alac->rice_limit);
        x = decode_scalar(&alac->gb, k, bps);
        x += sign_modifier;
        sign_modifier = 0;
        output_buffer[i] = (x >> 1) ^ -(x & 1);

        /* update the history */
        if (x > 0xffff)
            history = 0xffff;
        else
            history +=         x * rice_history_mult -
                       ((history * rice_history_mult) >> 9);

        /* special case: there may be compressed blocks of 0 */
        if ((history < 128) && (i + 1 < nb_samples)) {
            int block_size;

            /* calculate rice param and decode block size */
            k = 7 - av_log2(history) + ((history + 16) >> 6);
            k = FFMIN(k, alac->rice_limit);
            block_size = decode_scalar(&alac->gb, k, 16);

            if (block_size > 0) {
                if (block_size >= nb_samples - i) {
                    av_log(alac->avctx, AV_LOG_ERROR,
                           "invalid zero block size of %d %d %d\n", block_size,
                           nb_samples, i);
                    block_size = nb_samples - i - 1;
                }
                memset(&output_buffer[i + 1], 0,
                       block_size * sizeof(*output_buffer));
                i += block_size;
            }
            if (block_size <= 0xffff)
                sign_modifier = 1;
            history = 0;
        }
    }
    return 0;
}

static inline int sign_only(int v)
{
    return v ? FFSIGN(v) : 0;
}

static void lpc_prediction(int32_t *error_buffer, int32_t *buffer_out,
                           int nb_samples, int bps, int16_t *lpc_coefs,
                           int lpc_order, int lpc_quant)
{
    int i;
    int32_t *pred = buffer_out;

    /* first sample always copies */
    *buffer_out = *error_buffer;

    if (nb_samples <= 1)
        return;

    if (!lpc_order) {
        memcpy(&buffer_out[1], &error_buffer[1],
               (nb_samples - 1) * sizeof(*buffer_out));
        return;
    }

    if (lpc_order == 31) {
        /* simple 1st-order prediction */
        for (i = 1; i < nb_samples; i++) {
            buffer_out[i] = sign_extend(buffer_out[i - 1] + error_buffer[i],
                                        bps);
        }
        return;
    }

    /* read warm-up samples */
    for (i = 1; i <= lpc_order && i < nb_samples; i++)
        buffer_out[i] = sign_extend(buffer_out[i - 1] + error_buffer[i], bps);

    /* NOTE: 4 and 8 are very common cases that could be optimized. */

    for (; i < nb_samples; i++) {
        int j;
        int val = 0;
        int error_val = error_buffer[i];
        int error_sign;
        int d = *pred++;

        /* LPC prediction */
        for (j = 0; j < lpc_order; j++)
            val += (pred[j] - d) * lpc_coefs[j];
        val = (val + (1 << (lpc_quant - 1))) >> lpc_quant;
        val += d + error_val;
        buffer_out[i] = sign_extend(val, bps);

        /* adapt LPC coefficients */
        error_sign = sign_only(error_val);
        if (error_sign) {
            for (j = 0; j < lpc_order && error_val * error_sign > 0; j++) {
                int sign;
                val  = d - pred[j];
                sign = sign_only(val) * error_sign;
                lpc_coefs[j] -= sign;
                val *= sign;
                error_val -= (val >> lpc_quant) * (j + 1);
            }
        }
    }
}

static void decorrelate_stereo(int32_t *buffer[2], int nb_samples,
                               int decorr_shift, int decorr_left_weight)
{
    int i;

    for (i = 0; i < nb_samples; i++) {
        int32_t a, b;

        a = buffer[0][i];
        b = buffer[1][i];

        a -= (b * decorr_left_weight) >> decorr_shift;
        b += a;

        buffer[0][i] = b;
        buffer[1][i] = a;
    }
}

static void append_extra_bits(int32_t *buffer[2], int32_t *extra_bits_buffer[2],
                              int extra_bits, int channels, int nb_samples)
{
    int i, ch;

    for (ch = 0; ch < channels; ch++)
        for (i = 0; i < nb_samples; i++)
            buffer[ch][i] = (buffer[ch][i] << extra_bits) | extra_bits_buffer[ch][i];
}

static int decode_element(AVCodecContext *avctx, AVFrame *frame, int ch_index,
                          int channels)
{
    ALACContext *alac = avctx->priv_data;
    int has_size, bps, is_compressed, decorr_shift, decorr_left_weight, ret;
    uint32_t output_samples;
    int i, ch;

    skip_bits(&alac->gb, 4);  /* element instance tag */
    skip_bits(&alac->gb, 12); /* unused header bits */

    /* the number of output samples is stored in the frame */
    has_size = get_bits1(&alac->gb);

    alac->extra_bits = get_bits(&alac->gb, 2) << 3;
    bps = alac->sample_size - alac->extra_bits + channels - 1;
    if (bps > 32U) {
        av_log(avctx, AV_LOG_ERROR, "bps is unsupported: %d\n", bps);
        return AVERROR_PATCHWELCOME;
    }

    /* whether the frame is compressed */
    is_compressed = !get_bits1(&alac->gb);

    if (has_size)
        output_samples = get_bits_long(&alac->gb, 32);
    else
        output_samples = alac->max_samples_per_frame;
    if (!output_samples || output_samples > alac->max_samples_per_frame) {
        av_log(avctx, AV_LOG_ERROR, "invalid samples per frame: %"PRIu32"\n",
               output_samples);
        return AVERROR_INVALIDDATA;
    }
    if (!alac->nb_samples) {
        ThreadFrame tframe = { .f = frame };
        /* get output buffer */
        frame->nb_samples = output_samples;
        if ((ret = ff_thread_get_buffer(avctx, &tframe, 0)) < 0)
            return ret;
    } else if (output_samples != alac->nb_samples) {
        av_log(avctx, AV_LOG_ERROR, "sample count mismatch: %"PRIu32" != %d\n",
               output_samples, alac->nb_samples);
        return AVERROR_INVALIDDATA;
    }
    alac->nb_samples = output_samples;
    if (alac->direct_output) {
        for (ch = 0; ch < channels; ch++)
            alac->output_samples_buffer[ch] = (int32_t *)frame->extended_data[ch_index + ch];
    }

    if (is_compressed) {
        int16_t lpc_coefs[2][32];
        int lpc_order[2];
        int prediction_type[2];
        int lpc_quant[2];
        int rice_history_mult[2];

        decorr_shift       = get_bits(&alac->gb, 8);
        decorr_left_weight = get_bits(&alac->gb, 8);

        for (ch = 0; ch < channels; ch++) {
            prediction_type[ch]   = get_bits(&alac->gb, 4);
            lpc_quant[ch]         = get_bits(&alac->gb, 4);
            rice_history_mult[ch] = get_bits(&alac->gb, 3);
            lpc_order[ch]         = get_bits(&alac->gb, 5);

            if (lpc_order[ch] >= alac->max_samples_per_frame)
                return AVERROR_INVALIDDATA;

            /* read the predictor table */
            for (i = lpc_order[ch] - 1; i >= 0; i--)
                lpc_coefs[ch][i] = get_sbits(&alac->gb, 16);
        }

        if (alac->extra_bits) {
            for (i = 0; i < alac->nb_samples; i++) {
                if(get_bits_left(&alac->gb) <= 0)
                    return -1;
                for (ch = 0; ch < channels; ch++)
                    alac->extra_bits_buffer[ch][i] = get_bits(&alac->gb, alac->extra_bits);
            }
        }
        for (ch = 0; ch < channels; ch++) {
            int ret=rice_decompress(alac, alac->predict_error_buffer[ch],
                            alac->nb_samples, bps,
                            rice_history_mult[ch] * alac->rice_history_mult / 4);
            if(ret<0)
                return ret;

            /* adaptive FIR filter */
            if (prediction_type[ch] == 15) {
                /* Prediction type 15 runs the adaptive FIR twice.
                 * The first pass uses the special-case coef_num = 31, while
                 * the second pass uses the coefs from the bitstream.
                 *
                 * However, this prediction type is not currently used by the
                 * reference encoder.
                 */
                lpc_prediction(alac->predict_error_buffer[ch],
                               alac->predict_error_buffer[ch],
                               alac->nb_samples, bps, NULL, 31, 0);
            } else if (prediction_type[ch] > 0) {
                av_log(avctx, AV_LOG_WARNING, "unknown prediction type: %i\n",
                       prediction_type[ch]);
            }
            lpc_prediction(alac->predict_error_buffer[ch],
                           alac->output_samples_buffer[ch], alac->nb_samples,
                           bps, lpc_coefs[ch], lpc_order[ch], lpc_quant[ch]);
        }
    } else {
        /* not compressed, easy case */
        for (i = 0; i < alac->nb_samples; i++) {
            if(get_bits_left(&alac->gb) <= 0)
                return -1;
            for (ch = 0; ch < channels; ch++) {
                alac->output_samples_buffer[ch][i] =
                         get_sbits_long(&alac->gb, alac->sample_size);
            }
        }
        alac->extra_bits   = 0;
        decorr_shift       = 0;
        decorr_left_weight = 0;
    }

    if (alac->extra_bits && alac->extra_bit_bug) {
        append_extra_bits(alac->output_samples_buffer, alac->extra_bits_buffer,
                          alac->extra_bits, channels, alac->nb_samples);
    }

    if (channels == 2 && decorr_left_weight) {
        decorrelate_stereo(alac->output_samples_buffer, alac->nb_samples,
                           decorr_shift, decorr_left_weight);
    }

    if (alac->extra_bits && !alac->extra_bit_bug) {
        append_extra_bits(alac->output_samples_buffer, alac->extra_bits_buffer,
                          alac->extra_bits, channels, alac->nb_samples);
    }

    if(av_sample_fmt_is_planar(avctx->sample_fmt)) {
    switch(alac->sample_size) {
    case 16: {
        for (ch = 0; ch < channels; ch++) {
            int16_t *outbuffer = (int16_t *)frame->extended_data[ch_index + ch];
            for (i = 0; i < alac->nb_samples; i++)
                *outbuffer++ = alac->output_samples_buffer[ch][i];
        }}
        break;
    case 24: {
        for (ch = 0; ch < channels; ch++) {
            for (i = 0; i < alac->nb_samples; i++)
                alac->output_samples_buffer[ch][i] <<= 8;
        }}
        break;
    }
    }else{
        switch(alac->sample_size) {
        case 16: {
            int16_t *outbuffer = ((int16_t *)frame->extended_data[0]) + ch_index;
            for (i = 0; i < alac->nb_samples; i++) {
                for (ch = 0; ch < channels; ch++)
                    *outbuffer++ = alac->output_samples_buffer[ch][i];
                outbuffer += alac->channels - channels;
            }
            }
            break;
        case 24: {
            int32_t *outbuffer = ((int32_t *)frame->extended_data[0]) + ch_index;
            for (i = 0; i < alac->nb_samples; i++) {
                for (ch = 0; ch < channels; ch++)
                    *outbuffer++ = alac->output_samples_buffer[ch][i] << 8;
                outbuffer += alac->channels - channels;
            }
            }
            break;
        case 32: {
            int32_t *outbuffer = ((int32_t *)frame->extended_data[0]) + ch_index;
            for (i = 0; i < alac->nb_samples; i++) {
                for (ch = 0; ch < channels; ch++)
                    *outbuffer++ = alac->output_samples_buffer[ch][i];
                outbuffer += alac->channels - channels;
            }
            }
            break;
        }
    }

    return 0;
}

static int alac_decode_frame(AVCodecContext *avctx, void *data,
                             int *got_frame_ptr, AVPacket *avpkt)
{
    ALACContext *alac = avctx->priv_data;
    AVFrame *frame    = data;
    enum AlacRawDataBlockType element;
    int channels;
    int ch, ret, got_end;

    if ((ret = init_get_bits8(&alac->gb, avpkt->data, avpkt->size)) < 0)
        return ret;

    got_end = 0;
    alac->nb_samples = 0;
    ch = 0;
    while (get_bits_left(&alac->gb) >= 3) {
        element = get_bits(&alac->gb, 3);
        if (element == TYPE_END) {
            got_end = 1;
            break;
        }
        if (element > TYPE_CPE && element != TYPE_LFE) {
            av_log(avctx, AV_LOG_ERROR, "syntax element unsupported: %d\n", element);
            return AVERROR_PATCHWELCOME;
        }

        channels = (element == TYPE_CPE) ? 2 : 1;
        if (ch + channels > alac->channels ||
            ff_alac_channel_layout_offsets[alac->channels - 1][ch] + channels > alac->channels) {
            av_log(avctx, AV_LOG_ERROR, "invalid element channel count\n");
            return AVERROR_INVALIDDATA;
        }

        ret = decode_element(avctx, frame,
                             ff_alac_channel_layout_offsets[alac->channels - 1][ch],
                             channels);
        if (ret < 0 && get_bits_left(&alac->gb))
            return ret;

        ch += channels;
    }
    if (!got_end) {
        av_log(avctx, AV_LOG_ERROR, "no end tag found. incomplete packet.\n");
        return AVERROR_INVALIDDATA;
    }

    if (avpkt->size * 8 - get_bits_count(&alac->gb) > 8) {
        av_log(avctx, AV_LOG_ERROR, "Error : %d bits left\n",
               avpkt->size * 8 - get_bits_count(&alac->gb));
    }

    if (alac->channels == ch)
        *got_frame_ptr = 1;
    else
        av_log(avctx, AV_LOG_WARNING, "Failed to decode all channels\n");

    return avpkt->size;
}

static av_cold int alac_decode_close(AVCodecContext *avctx)
{
    ALACContext *alac = avctx->priv_data;

    int ch;
    for (ch = 0; ch < FFMIN(alac->channels, 2); ch++) {
        av_freep(&alac->predict_error_buffer[ch]);
        if (!alac->direct_output)
            av_freep(&alac->output_samples_buffer[ch]);
        av_freep(&alac->extra_bits_buffer[ch]);
    }

    return 0;
}

static int allocate_buffers(ALACContext *alac)
{
    int ch;
    int buf_size = alac->max_samples_per_frame * sizeof(int32_t);

    for (ch = 0; ch < FFMIN(alac->channels, 2); ch++) {
        FF_ALLOC_OR_GOTO(alac->avctx, alac->predict_error_buffer[ch],
                         buf_size, buf_alloc_fail);

        alac->direct_output = alac->sample_size > 16 && av_sample_fmt_is_planar(alac->avctx->sample_fmt);
        if (!alac->direct_output) {
            FF_ALLOC_OR_GOTO(alac->avctx, alac->output_samples_buffer[ch],
                             buf_size, buf_alloc_fail);
        }

        FF_ALLOC_OR_GOTO(alac->avctx, alac->extra_bits_buffer[ch],
                         buf_size, buf_alloc_fail);
    }
    return 0;
buf_alloc_fail:
    alac_decode_close(alac->avctx);
    return AVERROR(ENOMEM);
}

static int alac_set_info(ALACContext *alac)
{
    GetByteContext gb;

    bytestream2_init(&gb, alac->avctx->extradata,
                     alac->avctx->extradata_size);

    bytestream2_skipu(&gb, 12); // size:4, alac:4, version:4

    alac->max_samples_per_frame = bytestream2_get_be32u(&gb);
    if (!alac->max_samples_per_frame ||
        alac->max_samples_per_frame > INT_MAX / sizeof(int32_t)) {
        av_log(alac->avctx, AV_LOG_ERROR,
               "max samples per frame invalid: %"PRIu32"\n",
               alac->max_samples_per_frame);
        return AVERROR_INVALIDDATA;
    }
    bytestream2_skipu(&gb, 1);  // compatible version
    alac->sample_size          = bytestream2_get_byteu(&gb);
    alac->rice_history_mult    = bytestream2_get_byteu(&gb);
    alac->rice_initial_history = bytestream2_get_byteu(&gb);
    alac->rice_limit           = bytestream2_get_byteu(&gb);
    alac->channels             = bytestream2_get_byteu(&gb);
    bytestream2_get_be16u(&gb); // maxRun
    bytestream2_get_be32u(&gb); // max coded frame size
    bytestream2_get_be32u(&gb); // average bitrate
    bytestream2_get_be32u(&gb); // samplerate

    return 0;
}

static av_cold int alac_decode_init(AVCodecContext * avctx)
{
    int ret;
    int req_packed;
    ALACContext *alac = avctx->priv_data;
    alac->avctx = avctx;

    /* initialize from the extradata */
    if (alac->avctx->extradata_size < ALAC_EXTRADATA_SIZE) {
        av_log(avctx, AV_LOG_ERROR, "extradata is too small\n");
        return AVERROR_INVALIDDATA;
    }
    if (alac_set_info(alac)) {
        av_log(avctx, AV_LOG_ERROR, "set_info failed\n");
        return -1;
    }

    req_packed = LIBAVCODEC_VERSION_MAJOR < 55 && !av_sample_fmt_is_planar(avctx->request_sample_fmt);
    switch (alac->sample_size) {
    case 16: avctx->sample_fmt = req_packed ? AV_SAMPLE_FMT_S16 : AV_SAMPLE_FMT_S16P;
             break;
    case 24:
    case 32: avctx->sample_fmt = req_packed ? AV_SAMPLE_FMT_S32 : AV_SAMPLE_FMT_S32P;
             break;
    default: avpriv_request_sample(avctx, "Sample depth %d", alac->sample_size);
             return AVERROR_PATCHWELCOME;
    }
    avctx->bits_per_raw_sample = alac->sample_size;

    if (alac->channels < 1) {
        av_log(avctx, AV_LOG_WARNING, "Invalid channel count\n");
        alac->channels = avctx->channels;
    } else {
        if (alac->channels > ALAC_MAX_CHANNELS)
            alac->channels = avctx->channels;
        else
            avctx->channels = alac->channels;
    }
    if (avctx->channels > ALAC_MAX_CHANNELS || avctx->channels <= 0 ) {
        av_log(avctx, AV_LOG_ERROR, "Unsupported channel count: %d\n",
               avctx->channels);
        return AVERROR_PATCHWELCOME;
    }
    avctx->channel_layout = ff_alac_channel_layouts[alac->channels - 1];

    if ((ret = allocate_buffers(alac)) < 0) {
        av_log(avctx, AV_LOG_ERROR, "Error allocating buffers\n");
        return ret;
    }

    return 0;
}

static int init_thread_copy(AVCodecContext *avctx)
{
    ALACContext *alac = avctx->priv_data;
    alac->avctx = avctx;
    return allocate_buffers(alac);
}

static const AVOption options[] = {
    { "extra_bits_bug", "Force non-standard decoding process",
      offsetof(ALACContext, extra_bit_bug), AV_OPT_TYPE_INT, { .i64 = 0 },
      0, 1, AV_OPT_FLAG_AUDIO_PARAM | AV_OPT_FLAG_DECODING_PARAM },
    { NULL },
};

static const AVClass alac_class = {
    .class_name = "alac",
    .item_name  = av_default_item_name,
    .option     = options,
    .version    = LIBAVUTIL_VERSION_INT,
};

AVCodec ff_alac_decoder = {
    .name           = "alac",
    .long_name      = NULL_IF_CONFIG_SMALL("ALAC (Apple Lossless Audio Codec)"),
    .type           = AVMEDIA_TYPE_AUDIO,
    .id             = AV_CODEC_ID_ALAC,
    .priv_data_size = sizeof(ALACContext),
    .init           = alac_decode_init,
    .close          = alac_decode_close,
    .decode         = alac_decode_frame,
    .init_thread_copy = ONLY_IF_THREADS_ENABLED(init_thread_copy),
    .capabilities   = CODEC_CAP_DR1 | CODEC_CAP_FRAME_THREADS,
    .priv_class     = &alac_class
};<|MERGE_RESOLUTION|>--- conflicted
+++ resolved
@@ -60,12 +60,8 @@
 
 #define ALAC_EXTRADATA_SIZE 36
 
-<<<<<<< HEAD
-typedef struct {
+typedef struct ALACContext {
     AVClass *class;
-=======
-typedef struct ALACContext {
->>>>>>> 7f9f771e
     AVCodecContext *avctx;
     GetBitContext gb;
     int channels;
